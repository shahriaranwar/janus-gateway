/*! \file   janus_videoroom.c
 * \author Lorenzo Miniero <lorenzo@meetecho.com>
 * \copyright GNU General Public License v3
 * \brief  Janus VideoRoom plugin
 * \details  This is a plugin implementing a videoconferencing SFU
 * (Selective Forwarding Unit) for Janus, that is an audio/video router.
 * This means that the plugin implements a virtual conferencing room peers
 * can join and leave at any time. This room is based on a Publish/Subscribe
 * pattern. Each peer can publish his/her own live audio/video feeds: this
 * feed becomes an available stream in the room the other participants can
 * attach to. This means that this plugin allows the realization of several
 * different scenarios, ranging from a simple webinar (one speaker, several
 * listeners) to a fully meshed video conference (each peer sending and
 * receiving to and from all the others).
 * 
 * For what concerns the subscriber side, there are two different ways to
 * attach to a publisher's feed: a generic 'listener', which can attach to
 * a single feed, and a more complex 'Multiplexed listener', which instead can
 * attach to more feeds using the same PeerConnection. The generic 'listener'
 * is the default, which means that if you want to watch more feeds at the
 * same time, you'll need to create multiple 'listeners' to attach at any
 * of them. The 'Multiplexed listener', instead, is a more complex alternative
 * that exploits the so called RTCWEB 'Plan B', which multiplexes more
 * streams on a single PeerConnection and in the SDP: while more efficient in terms of
 * resources, though, this approach is experimental, and currently only
 * available on Google Chrome, so use it wisely.
 * \note As of now, work on Plan B is still going on, and as such its support in Janus
 * is flaky to say the least. Don't try to attach as a Multiplexed listener or bad
 * things will probably happen!
 * 
 * Considering that this plugin allows for several different WebRTC PeerConnections
 * to be on at the same time for the same peer (specifically, each peer
 * potentially has 1 PeerConnection on for publishing and N on for subscriptions
 * from other peers), each peer may need to attach several times to the same
 * plugin for every stream: this means that each peer needs to have at least one
 * handle active for managing its relation with the plugin (joining a room,
 * leaving a room, muting/unmuting, publishing, receiving events), and needs
 * to open a new one each time he/she wants to subscribe to a feed from
 * another participant (or a single one in case a 'Multiplexed listener is used).
 * The handle used for a subscription, however, would be logically a "slave"
 * to the master one used for managing the room: this means that it cannot
 * be used, for instance, to unmute in the room, as its only purpose would
 * be to provide a context in which creating the sendonly PeerConnection
 * for the subscription to the active participant.
 * 
 * Rooms to make available are listed in the plugin configuration file.
 * A pre-filled configuration file is provided in \c conf/janus.plugin.videoroom.cfg
 * and includes a demo room for testing. The same plugin is also used
 * dynamically (that is, with rooms created on the fly via API) in the
 * Screen Sharing demo as well.
 * 
 * To add more rooms or modify the existing one, you can use the following
 * syntax:
 * 
 * \verbatim
[<unique room ID>]
description = This is my awesome room
is_private = yes|no (private rooms don't appear when you do a 'list' request)
secret = <optional password needed for manipulating (e.g. destroying) the room>
pin = <optional password needed for joining the room>
publishers = <max number of concurrent senders> (e.g., 6 for a video
             conference or 1 for a webinar)
bitrate = <max video bitrate for senders> (e.g., 128000)
fir_freq = <send a FIR to publishers every fir_freq seconds> (0=disable)
audiocodec = opus|isac32|isac16|pcmu|pcma (audio codec to force on publishers, default=opus)
videocodec = vp8|vp9|h264 (video codec to force on publishers, default=vp8)
audiolevel_ext = yes|no (whether the ssrc-audio-level RTP extension must be
	negotiated/used or not for new publishers, default=yes)
videoorientation_ext = yes|no (whether the video-orientation RTP extension must be
	negotiated/used or not for new publishers, default=yes)
playoutdelay_ext = yes|no (whether the playout-delay RTP extension must be
	negotiated/used or not for new publishers, default=yes)
record = true|false (whether this room should be recorded, default=false)
rec_dir = <folder where recordings should be stored, when enabled>
\endverbatim
 *
 * Note that recording will work with all codecs except iSAC.
 *
 * \section sfuapi Video Room API
 * 
 * The Video Room API supports several requests, some of which are
 * synchronous and some asynchronous. There are some situations, though,
 * (invalid JSON, invalid request) which will always result in a
 * synchronous error response even for asynchronous requests. 
 * 
 * \c create , \c destroy , \c exists, \c list, \c allowed, \c kick and
 * and \c listparticipants are synchronous requests, which means you'll
 * get a response directly within the context of the transaction.
 * \c create allows you to create a new video room dynamically, as an
 * alternative to using the configuration file; \c destroy removes a
 * video room and destroys it, kicking all the users out as part of the
 * process; \c exists allows you to check whether a specific video room
 * exists; finally, \c list lists all the available rooms, while \c
 * listparticipants lists all the participants of a specific room and
 * their details.
 * 
 * The \c join , \c joinandconfigure , \c configure , \c publish ,
 * \c unpublish , \c start , \c pause , \c switch , \c stop , \c add ,
 * \c remove and \c leave requests instead are all asynchronous, which
 * means you'll get a notification about their success or failure in
 * an event. \c join allows you to join a specific video room, specifying
 * whether that specific PeerConnection will be used for publishing or
 * watching; \c configure can be used to modify some of the participation
 * settings (e.g., bitrate cap); \c joinandconfigure combines the previous
 * two requests in a single one (just for publishers); \c publish can be
 * used to start sending media to broadcast to the other participants,
 * while \c unpublish does the opposite; \c start allows you to start
 * receiving media from a publisher you've subscribed to previously by
 * means of a \c join , while \c pause pauses the delivery of the media;
 * the \c switch request can be used to change the source of the media
 * flowing over a specific PeerConnection (e.g., I was watching Alice,
 * I want to watch Bob now) without having to create a new handle for
 * that; \c stop interrupts a viewer instance; \c add and \c remove
 * are just used when involving "Plan B", and are used to add or remove
 * publishers to be muxed in the single viewer PeerConnection; finally,
 * \c leave allows you to leave a video room for good.
 * 
 * Notice that, in general, all users can create rooms. If you want to
 * limit this functionality, you can configure an admin \c admin_key in
 * the plugin settings. When configured, only "create" requests that
 * include the correct \c admin_key value in an "admin_key" property
 * will succeed, and will be rejected otherwise.
 * 
 * Actual API docs: TBD.
 * 
 * \ingroup plugins
 * \ref plugins
 */

#include "plugin.h"

#include <jansson.h>

#include "../debug.h"
#include "../apierror.h"
#include "../config.h"
#include "../mutex.h"
#include "../rtp.h"
#include "../rtcp.h"
#include "../record.h"
#include "../sdp-utils.h"
#include "../utils.h"
#include <sys/types.h>
#include <sys/socket.h>


/* Plugin information */
#define JANUS_VIDEOROOM_VERSION			8
#define JANUS_VIDEOROOM_VERSION_STRING	"0.0.8"
#define JANUS_VIDEOROOM_DESCRIPTION		"This is a plugin implementing a videoconferencing SFU (Selective Forwarding Unit) for Janus, that is an audio/video router."
#define JANUS_VIDEOROOM_NAME			"JANUS VideoRoom plugin"
#define JANUS_VIDEOROOM_AUTHOR			"Meetecho s.r.l."
#define JANUS_VIDEOROOM_PACKAGE			"janus.plugin.videoroom"

/* Plugin methods */
janus_plugin *create(void);
int janus_videoroom_init(janus_callbacks *callback, const char *config_path);
void janus_videoroom_destroy(void);
int janus_videoroom_get_api_compatibility(void);
int janus_videoroom_get_version(void);
const char *janus_videoroom_get_version_string(void);
const char *janus_videoroom_get_description(void);
const char *janus_videoroom_get_name(void);
const char *janus_videoroom_get_author(void);
const char *janus_videoroom_get_package(void);
void janus_videoroom_create_session(janus_plugin_session *handle, int *error);
struct janus_plugin_result *janus_videoroom_handle_message(janus_plugin_session *handle, char *transaction, json_t *message, json_t *jsep);
void janus_videoroom_setup_media(janus_plugin_session *handle);
void janus_videoroom_incoming_rtp(janus_plugin_session *handle, int video, char *buf, int len);
void janus_videoroom_incoming_rtcp(janus_plugin_session *handle, int video, char *buf, int len);
void janus_videoroom_incoming_data(janus_plugin_session *handle, char *buf, int len);
void janus_videoroom_slow_link(janus_plugin_session *handle, int uplink, int video);
void janus_videoroom_hangup_media(janus_plugin_session *handle);
void janus_videoroom_destroy_session(janus_plugin_session *handle, int *error);
json_t *janus_videoroom_query_session(janus_plugin_session *handle);

/* Plugin setup */
static janus_plugin janus_videoroom_plugin =
	JANUS_PLUGIN_INIT (
		.init = janus_videoroom_init,
		.destroy = janus_videoroom_destroy,

		.get_api_compatibility = janus_videoroom_get_api_compatibility,
		.get_version = janus_videoroom_get_version,
		.get_version_string = janus_videoroom_get_version_string,
		.get_description = janus_videoroom_get_description,
		.get_name = janus_videoroom_get_name,
		.get_author = janus_videoroom_get_author,
		.get_package = janus_videoroom_get_package,
		
		.create_session = janus_videoroom_create_session,
		.handle_message = janus_videoroom_handle_message,
		.setup_media = janus_videoroom_setup_media,
		.incoming_rtp = janus_videoroom_incoming_rtp,
		.incoming_rtcp = janus_videoroom_incoming_rtcp,
		.incoming_data = janus_videoroom_incoming_data,
		.slow_link = janus_videoroom_slow_link,
		.hangup_media = janus_videoroom_hangup_media,
		.destroy_session = janus_videoroom_destroy_session,
		.query_session = janus_videoroom_query_session,
	);

/* Plugin creator */
janus_plugin *create(void) {
	JANUS_LOG(LOG_VERB, "%s created!\n", JANUS_VIDEOROOM_NAME);
	return &janus_videoroom_plugin;
}

/* Parameter validation */
static struct janus_json_parameter request_parameters[] = {
	{"request", JSON_STRING, JANUS_JSON_PARAM_REQUIRED}
};
static struct janus_json_parameter adminkey_parameters[] = {
	{"admin_key", JSON_STRING, JANUS_JSON_PARAM_REQUIRED}
};
static struct janus_json_parameter create_parameters[] = {
	{"room", JSON_INTEGER, JANUS_JSON_PARAM_POSITIVE},
	{"description", JSON_STRING, 0},
	{"is_private", JANUS_JSON_BOOL, 0},
	{"allowed", JSON_ARRAY, 0},
	{"secret", JSON_STRING, 0},
	{"pin", JSON_STRING, 0},
	{"bitrate", JSON_INTEGER, JANUS_JSON_PARAM_POSITIVE},
	{"fir_freq", JSON_INTEGER, JANUS_JSON_PARAM_POSITIVE},
	{"publishers", JSON_INTEGER, JANUS_JSON_PARAM_POSITIVE},
	{"audiocodec", JSON_STRING, 0},
	{"videocodec", JSON_STRING, 0},
	{"audiolevel_ext", JANUS_JSON_BOOL, 0},
	{"videoorient_ext", JANUS_JSON_BOOL, 0},
	{"playoutdelay_ext", JANUS_JSON_BOOL, 0},
	{"record", JANUS_JSON_BOOL, 0},
	{"rec_dir", JSON_STRING, 0},
	{"permanent", JANUS_JSON_BOOL, 0}
};
static struct janus_json_parameter room_parameters[] = {
	{"room", JSON_INTEGER, JANUS_JSON_PARAM_REQUIRED | JANUS_JSON_PARAM_POSITIVE}
};
static struct janus_json_parameter destroy_parameters[] = {
	{"room", JSON_INTEGER, JANUS_JSON_PARAM_REQUIRED | JANUS_JSON_PARAM_POSITIVE},
	{"permanent", JANUS_JSON_BOOL, 0}
};
static struct janus_json_parameter allowed_parameters[] = {
	{"room", JSON_INTEGER, JANUS_JSON_PARAM_REQUIRED | JANUS_JSON_PARAM_POSITIVE},
	{"secret", JSON_STRING, 0},
	{"action", JSON_STRING, JANUS_JSON_PARAM_REQUIRED},
	{"allowed", JSON_ARRAY, 0}
};
static struct janus_json_parameter kick_parameters[] = {
	{"room", JSON_INTEGER, JANUS_JSON_PARAM_REQUIRED | JANUS_JSON_PARAM_POSITIVE},
	{"secret", JSON_STRING, 0},
	{"id", JSON_INTEGER, JANUS_JSON_PARAM_REQUIRED | JANUS_JSON_PARAM_POSITIVE}
};
static struct janus_json_parameter join_parameters[] = {
	{"room", JSON_INTEGER, JANUS_JSON_PARAM_REQUIRED | JANUS_JSON_PARAM_POSITIVE},
	{"ptype", JSON_STRING, JANUS_JSON_PARAM_REQUIRED},
	{"audio", JANUS_JSON_BOOL, 0},
	{"video", JANUS_JSON_BOOL, 0},
	{"bitrate", JSON_INTEGER, JANUS_JSON_PARAM_POSITIVE},
	{"record", JANUS_JSON_BOOL, 0},
	{"filename", JSON_STRING, 0}
};
static struct janus_json_parameter publish_parameters[] = {
	{"audio", JANUS_JSON_BOOL, 0},
	{"video", JANUS_JSON_BOOL, 0},
	{"bitrate", JSON_INTEGER, JANUS_JSON_PARAM_POSITIVE},
	{"record", JANUS_JSON_BOOL, 0},
	{"filename", JSON_STRING, 0}
};
static struct janus_json_parameter rtp_forward_parameters[] = {
	{"room", JSON_INTEGER, JANUS_JSON_PARAM_REQUIRED | JANUS_JSON_PARAM_POSITIVE},
	{"publisher_id", JSON_INTEGER, JANUS_JSON_PARAM_REQUIRED | JANUS_JSON_PARAM_POSITIVE},
	{"video_port", JSON_INTEGER, JANUS_JSON_PARAM_POSITIVE},
	{"video_ssrc", JSON_INTEGER, JANUS_JSON_PARAM_POSITIVE},
	{"video_pt", JSON_INTEGER, JANUS_JSON_PARAM_POSITIVE},
	{"audio_port", JSON_INTEGER, JANUS_JSON_PARAM_POSITIVE},
<<<<<<< HEAD
	{"data_port", JSON_INTEGER, JANUS_JSON_PARAM_POSITIVE},
=======
	{"audio_ssrc", JSON_INTEGER, JANUS_JSON_PARAM_POSITIVE},
	{"audio_pt", JSON_INTEGER, JANUS_JSON_PARAM_POSITIVE},
>>>>>>> a7dd5d1d
	{"host", JSON_STRING, JANUS_JSON_PARAM_REQUIRED}
};
static struct janus_json_parameter stop_rtp_forward_parameters[] = {
	{"room", JSON_INTEGER, JANUS_JSON_PARAM_REQUIRED | JANUS_JSON_PARAM_POSITIVE},
	{"publisher_id", JSON_INTEGER, JANUS_JSON_PARAM_REQUIRED | JANUS_JSON_PARAM_POSITIVE},
	{"stream_id", JSON_INTEGER, JANUS_JSON_PARAM_REQUIRED | JANUS_JSON_PARAM_POSITIVE}
};
static struct janus_json_parameter publisher_parameters[] = {
	{"id", JSON_INTEGER, JANUS_JSON_PARAM_POSITIVE},
	{"display", JSON_STRING, 0}
};
static struct janus_json_parameter configure_parameters[] = {
	{"audio", JANUS_JSON_BOOL, 0},
	{"video", JANUS_JSON_BOOL, 0},
	{"data", JANUS_JSON_BOOL, 0}
};
static struct janus_json_parameter listener_parameters[] = {
	{"feed", JSON_INTEGER, JANUS_JSON_PARAM_REQUIRED | JANUS_JSON_PARAM_POSITIVE},
	{"private_id", JSON_INTEGER, JANUS_JSON_PARAM_POSITIVE},
	{"audio", JANUS_JSON_BOOL, 0},
	{"video", JANUS_JSON_BOOL, 0},
	{"data", JANUS_JSON_BOOL, 0}
};
static struct janus_json_parameter feeds_parameters[] = {
	{"feeds", JSON_ARRAY, JANUS_JSON_PARAM_NONEMPTY}
};

/* Static configuration instance */
static janus_config *config = NULL;
static const char *config_folder = NULL;
static janus_mutex config_mutex;

/* Useful stuff */
static volatile gint initialized = 0, stopping = 0;
static gboolean notify_events = TRUE;
static janus_callbacks *gateway = NULL;
static GThread *handler_thread;
static GThread *watchdog;
static void *janus_videoroom_handler(void *data);
static void janus_videoroom_relay_rtp_packet(gpointer data, gpointer user_data);
static void janus_videoroom_relay_data_packet(gpointer data, gpointer user_data);

typedef enum janus_videoroom_p_type {
	janus_videoroom_p_type_none = 0,
	janus_videoroom_p_type_subscriber,			/* Generic listener/subscriber */
	janus_videoroom_p_type_subscriber_muxed,	/* Multiplexed listener/subscriber */
	janus_videoroom_p_type_publisher,			/* Participant/publisher */
} janus_videoroom_p_type;

typedef struct janus_videoroom_message {
	janus_plugin_session *handle;
	char *transaction;
	json_t *message;
	json_t *jsep;
} janus_videoroom_message;
static GAsyncQueue *messages = NULL;
static janus_videoroom_message exit_message;

static void janus_videoroom_message_free(janus_videoroom_message *msg) {
	if(!msg || msg == &exit_message)
		return;

	msg->handle = NULL;

	g_free(msg->transaction);
	msg->transaction = NULL;
	if(msg->message)
		json_decref(msg->message);
	msg->message = NULL;
	if(msg->jsep)
		json_decref(msg->jsep);
	msg->jsep = NULL;

	g_free(msg);
}

typedef enum janus_videoroom_audiocodec {
	JANUS_VIDEOROOM_OPUS,		/* Publishers will have to use OPUS 	*/
	JANUS_VIDEOROOM_ISAC_32K,	/* Publishers will have to use ISAC 32K */
	JANUS_VIDEOROOM_ISAC_16K,	/* Publishers will have to use ISAC 16K */
	JANUS_VIDEOROOM_PCMU,		/* Publishers will have to use PCMU 8K 	*/
	JANUS_VIDEOROOM_PCMA		/* Publishers will have to use PCMA 8K 	*/
} janus_videoroom_audiocodec;
static const char *janus_videoroom_audiocodec_name(janus_videoroom_audiocodec acodec) {
	switch(acodec) {
		case JANUS_VIDEOROOM_OPUS:
			return "opus";
		case JANUS_VIDEOROOM_ISAC_32K:
			return "isac32";
		case JANUS_VIDEOROOM_ISAC_16K:
			return "isac16";
		case JANUS_VIDEOROOM_PCMU:
			return "pcmu";
		case JANUS_VIDEOROOM_PCMA:
			return "pcma";
		default:
			/* Shouldn't happen */
			return "opus";
	}
}

typedef enum janus_videoroom_videocodec {
	JANUS_VIDEOROOM_VP8,	/* Publishers will have to use VP8 */
	JANUS_VIDEOROOM_VP9,	/* Publishers will have to use VP9 */
	JANUS_VIDEOROOM_H264	/* Publishers will have to use H264 */
} janus_videoroom_videocodec;
static const char *janus_videoroom_videocodec_name(janus_videoroom_videocodec vcodec) {
	switch(vcodec) {
		case JANUS_VIDEOROOM_VP8:
			return "vp8";
		case JANUS_VIDEOROOM_VP9:
			return "vp9";
		case JANUS_VIDEOROOM_H264:
			return "h264";
		default:
			/* Shouldn't happen */
			return "vp8";
	}
}

typedef struct janus_videoroom {
	guint64 room_id;			/* Unique room ID */
	gchar *room_name;			/* Room description */
	gchar *room_secret;			/* Secret needed to manipulate (e.g., destroy) this room */
	gchar *room_pin;			/* Password needed to join this room, if any */
	gboolean is_private;		/* Whether this room is 'private' (as in hidden) or not */
	int max_publishers;			/* Maximum number of concurrent publishers */
	uint64_t bitrate;			/* Global bitrate limit */
	uint16_t fir_freq;			/* Regular FIR frequency (0=disabled) */
	janus_videoroom_audiocodec acodec;	/* Audio codec to force on publishers*/
	janus_videoroom_videocodec vcodec;	/* Video codec to force on publishers*/
	gboolean audiolevel_ext;	/* Whether the ssrc-audio-level extension must be negotiated or not for new publishers */
	gboolean videoorient_ext;	/* Whether the video-orientation extension must be negotiated or not for new publishers */
	gboolean playoutdelay_ext;	/* Whether the playout-delay extension must be negotiated or not for new publishers */
	gboolean record;			/* Whether the feeds from publishers in this room should be recorded */
	char *rec_dir;				/* Where to save the recordings of this room, if enabled */
	gint64 destroyed;			/* Value to flag the room for destruction, done lazily */
	GHashTable *participants;	/* Map of potential publishers (we get listeners from them) */
	GHashTable *private_ids;	/* Map of existing private IDs */
	gboolean check_tokens;		/* Whether to check tokens when participants join (see below) */
	GHashTable *allowed;		/* Map of participants (as tokens) allowed to join */
	janus_mutex participants_mutex;/* Mutex to protect room properties */
} janus_videoroom;
static GHashTable *rooms;
static janus_mutex rooms_mutex;
static GList *old_rooms;
static char *admin_key = NULL;
static void janus_videoroom_free(janus_videoroom *room);

typedef struct janus_videoroom_session {
	janus_plugin_session *handle;
	janus_videoroom_p_type participant_type;
	gpointer participant;
	gboolean started;
	gboolean stopping;
	volatile gint hangingup;
	gint64 destroyed;	/* Time at which this session was marked as destroyed */
} janus_videoroom_session;
static GHashTable *sessions;
static GList *old_sessions;
static janus_mutex sessions_mutex;

/* a host whose ports gets streamed rtp packets of the corresponding type. */
<<<<<<< HEAD
typedef struct rtp_forwarder {
	gboolean is_video;
	gboolean is_data;
=======
typedef struct janus_videoroom_rtp_forwarder {
	gboolean is_video;
	uint32_t ssrc;
	int payload_type;
>>>>>>> a7dd5d1d
	struct sockaddr_in serv_addr;
} janus_videoroom_rtp_forwarder;

typedef struct janus_videoroom_participant {
	janus_videoroom_session *session;
	janus_videoroom *room;	/* Room */
	guint64 user_id;	/* Unique ID in the room */
	guint32 pvt_id;		/* This is sent to the publisher for mapping purposes, but shouldn't be shared with others */
	gchar *display;		/* Display name (just for fun) */
	gchar *sdp;			/* The SDP this publisher negotiated, if any */
	gboolean audio, video, data;		/* Whether audio, video and/or data is going to be sent by this publisher */
	guint32 audio_pt;		/* Audio payload type (Opus) */
	guint32 video_pt;		/* Video payload type (depends on room configuration) */
	guint32 audio_ssrc;		/* Audio SSRC of this publisher */
	guint32 video_ssrc;		/* Video SSRC of this publisher */
	guint8 audio_level_extmap_id;	/* Audio level extmap ID */
	guint8 video_orient_extmap_id;	/* Video orientation extmap ID */
	guint8 playout_delay_extmap_id;	/* Playout delay extmap ID */
	gboolean audio_active;
	gboolean video_active;
	gboolean firefox;	/* We send Firefox users a different kind of FIR */
	uint64_t bitrate;
	gint64 remb_startup;/* Incremental changes on REMB to reach the target at startup */
	gint64 remb_latest;	/* Time of latest sent REMB (to avoid flooding) */
	gint64 fir_latest;	/* Time of latest sent FIR (to avoid flooding) */
	gint fir_seq;		/* FIR sequence number */
	gboolean recording_active;	/* Whether this publisher has to be recorded or not */
	gchar *recording_base;	/* Base name for the recording (e.g., /path/to/filename, will generate /path/to/filename-audio.mjr and/or /path/to/filename-video.mjr */
	janus_recorder *arc;	/* The Janus recorder instance for this publisher's audio, if enabled */
	janus_recorder *vrc;	/* The Janus recorder instance for this publisher's video, if enabled */
	janus_recorder *drc;	/* The Janus recorder instance for this publisher's data, if enabled */
	janus_mutex rec_mutex;	/* Mutex to protect the recorders from race conditions */
	GSList *listeners;
	janus_mutex listeners_mutex;
	GHashTable *rtp_forwarders;
	janus_mutex rtp_forwarders_mutex;
	int udp_sock; /* The udp socket on which to forward rtp packets */
} janus_videoroom_participant;
static void janus_videoroom_participant_free(janus_videoroom_participant *p);
<<<<<<< HEAD
static void janus_rtp_forwarder_free_helper(gpointer data);
static guint32 janus_rtp_forwarder_add_helper(janus_videoroom_participant *p,
	const gchar* host, int port, gboolean is_video, gboolean is_data);
=======
static void janus_videoroom_rtp_forwarder_free_helper(gpointer data);
static guint32 janus_videoroom_rtp_forwarder_add_helper(janus_videoroom_participant *p, const gchar* host, int port, int pt, uint32_t ssrc, gboolean is_video);
>>>>>>> a7dd5d1d
typedef struct janus_videoroom_listener_context {
	/* Needed to fix seq and ts in case of publisher switching */
	uint32_t a_last_ssrc, a_last_ts, a_base_ts, a_base_ts_prev,
			v_last_ssrc, v_last_ts, v_base_ts, v_base_ts_prev;
	uint16_t a_last_seq, a_base_seq, a_base_seq_prev,
			v_last_seq, v_base_seq, v_base_seq_prev;
	gboolean a_seq_reset, v_seq_reset;
} janus_videoroom_listener_context;

typedef struct janus_videoroom_listener {
	janus_videoroom_session *session;
	janus_videoroom *room;	/* Room */
	janus_videoroom_participant *feed;	/* Participant this listener is subscribed to */
	guint32 pvt_id;		/* Private ID of the participant that is subscribing (if available/provided) */
	janus_videoroom_listener_context context;	/* Needed in case there are publisher switches on this listener */
	gboolean audio, video, data;		/* Whether audio, video and/or data must be sent to this publisher */
	struct janus_videoroom_listener_muxed *parent;	/* Overall subscriber, if this is a sub-listener in a Multiplexed one */
	gboolean paused;
} janus_videoroom_listener;
static void janus_videoroom_listener_free(janus_videoroom_listener *l);

typedef struct janus_videoroom_listener_muxed {
	janus_videoroom_session *session;
	janus_videoroom *room;	/* Room */
	GSList *listeners;	/* List of listeners (as a Multiplexed listener can be subscribed to more publishers at the same time) */
	janus_mutex listeners_mutex;
} janus_videoroom_listener_muxed;
static void janus_videoroom_muxed_listener_free(janus_videoroom_listener_muxed *l);

typedef struct janus_videoroom_rtp_relay_packet {
	rtp_header *data;
	gint length;
	gboolean is_video;
	uint32_t timestamp;
	uint16_t seq_number;
} janus_videoroom_rtp_relay_packet;

/* SDP offer/answer templates */
#define OPUS_PT	111
#define ISAC32_PT	104
#define ISAC16_PT	103
#define PCMU_PT	0
#define PCMA_PT	8
#define VP8_PT		100
#define VP9_PT		101
#define H264_PT	107
#define sdp_template \
		"v=0\r\n" \
		"o=- %"SCNu64" %"SCNu64" IN IP4 127.0.0.1\r\n"	/* We need current time here */ \
		"s=%s\r\n"							/* Video room name */ \
		"t=0 0\r\n" \
		"%s%s%s"				/* Audio, video and/or data channel m-lines */
#define sdp_a_template_opus \
		"m=audio 1 RTP/SAVPF %d\r\n"		/* Opus payload type */ \
		"c=IN IP4 1.1.1.1\r\n" \
		"a=%s\r\n"							/* Media direction */ \
		"a=rtpmap:%d opus/48000/2\r\n"		/* Opus payload type */ \
		"%s"								/* extmap(s), if any */
#define sdp_a_template_isac32 \
		"m=audio 1 RTP/SAVPF %d\r\n"		/* ISAC32_PT payload type */ \
		"c=IN IP4 1.1.1.1\r\n" \
		"a=%s\r\n"							/* Media direction */ \
		"a=rtpmap:%d ISAC/32000\r\n"		/* ISAC32_PT payload type */ \
		"%s"								/* extmap(s), if any */
#define sdp_a_template_isac16 \
		"m=audio 1 RTP/SAVPF %d\r\n"		/* ISAC16_PT payload type */ \
		"c=IN IP4 1.1.1.1\r\n" \
		"a=%s\r\n"							/* Media direction */ \
		"a=rtpmap:%d ISAC/16000\r\n"		/* ISAC16_PT payload type */ \
		"%s"								/* extmap(s), if any */
#define sdp_a_template_pcmu \
		"m=audio 1 RTP/SAVPF %d\r\n"		/* PCMU_PT payload type */ \
		"c=IN IP4 1.1.1.1\r\n" \
		"a=%s\r\n"							/* Media direction */ \
		"a=rtpmap:%d PCMU/8000\r\n"		    /* PCMU_PT payload type */ \
		"%s"								/* extmap(s), if any */
#define sdp_a_template_pcma \
		"m=audio 1 RTP/SAVPF %d\r\n"		/* PCMA_PT payload type */ \
		"c=IN IP4 1.1.1.1\r\n" \
		"a=%s\r\n"							/* Media direction */ \
		"a=rtpmap:%d PCMA/8000\r\n"		    /* PCMA_PT payload type */ \
		"%s"								/* extmap(s), if any */
#define sdp_v_template_vp8 \
		"m=video 1 RTP/SAVPF %d\r\n"		/* VP8 payload type */ \
		"c=IN IP4 1.1.1.1\r\n" \
		"b=AS:%d\r\n"						/* Bandwidth */ \
		"a=%s\r\n"							/* Media direction */ \
		"a=rtpmap:%d VP8/90000\r\n"			/* VP8 payload type */ \
		"a=rtcp-fb:%d ccm fir\r\n"			/* VP8 payload type */ \
		"a=rtcp-fb:%d nack\r\n"				/* VP8 payload type */ \
		"a=rtcp-fb:%d nack pli\r\n"			/* VP8 payload type */ \
		"a=rtcp-fb:%d goog-remb\r\n"		/* VP8 payload type */ \
		"%s"								/* extmap(s), if any */
#define sdp_v_template_vp9 \
		"m=video 1 RTP/SAVPF %d\r\n"		/* VP9 payload type */ \
		"c=IN IP4 1.1.1.1\r\n" \
		"b=AS:%d\r\n"						/* Bandwidth */ \
		"a=%s\r\n"							/* Media direction */ \
		"a=rtpmap:%d VP9/90000\r\n"			/* VP9 payload type */ \
		"a=rtcp-fb:%d ccm fir\r\n"			/* VP9 payload type */ \
		"a=rtcp-fb:%d nack\r\n"				/* VP9 payload type */ \
		"a=rtcp-fb:%d nack pli\r\n"			/* VP9 payload type */ \
		"a=rtcp-fb:%d goog-remb\r\n"		/* VP9 payload type */ \
		"%s"								/* extmap(s), if any */
#define sdp_v_template_h264 \
		"m=video 1 RTP/SAVPF %d\r\n"		/* H264 payload type */ \
		"c=IN IP4 1.1.1.1\r\n" \
		"b=AS:%d\r\n"						/* Bandwidth */ \
		"a=%s\r\n"							/* Media direction */ \
		"a=rtpmap:%d H264/90000\r\n"		/* H264 payload type */ \
		"a=fmtp:%d profile-level-id=42e01f;packetization-mode=1\r\n" \
		"a=rtcp-fb:%d ccm fir\r\n"			/* H264 payload type */ \
		"a=rtcp-fb:%d nack\r\n"				/* H264 payload type */ \
		"a=rtcp-fb:%d nack pli\r\n"			/* H264 payload type */ \
		"a=rtcp-fb:%d goog-remb\r\n"		/* H264 payload type */ \
		"%s"								/* extmap(s), if any */
#ifdef HAVE_SCTP
#define sdp_d_template \
		"m=application 1 DTLS/SCTP 5000\r\n" \
		"c=IN IP4 1.1.1.1\r\n" \
		"a=sctpmap:5000 webrtc-datachannel 16\r\n"
#else
#define sdp_d_template \
		"m=application 0 DTLS/SCTP 0\r\n" \
		"c=IN IP4 1.1.1.1\r\n"
#endif


/* Error codes */
#define JANUS_VIDEOROOM_ERROR_UNKNOWN_ERROR		499
#define JANUS_VIDEOROOM_ERROR_NO_MESSAGE		421
#define JANUS_VIDEOROOM_ERROR_INVALID_JSON		422
#define JANUS_VIDEOROOM_ERROR_INVALID_REQUEST	423
#define JANUS_VIDEOROOM_ERROR_JOIN_FIRST		424
#define JANUS_VIDEOROOM_ERROR_ALREADY_JOINED	425
#define JANUS_VIDEOROOM_ERROR_NO_SUCH_ROOM		426
#define JANUS_VIDEOROOM_ERROR_ROOM_EXISTS		427
#define JANUS_VIDEOROOM_ERROR_NO_SUCH_FEED		428
#define JANUS_VIDEOROOM_ERROR_MISSING_ELEMENT	429
#define JANUS_VIDEOROOM_ERROR_INVALID_ELEMENT	430
#define JANUS_VIDEOROOM_ERROR_INVALID_SDP_TYPE	431
#define JANUS_VIDEOROOM_ERROR_PUBLISHERS_FULL	432
#define JANUS_VIDEOROOM_ERROR_UNAUTHORIZED		433
#define JANUS_VIDEOROOM_ERROR_ALREADY_PUBLISHED	434
#define JANUS_VIDEOROOM_ERROR_NOT_PUBLISHED		435
#define JANUS_VIDEOROOM_ERROR_ID_EXISTS			436
#define JANUS_VIDEOROOM_ERROR_INVALID_SDP		437


/* Multiplexing helpers */
int janus_videoroom_muxed_subscribe(janus_videoroom_listener_muxed *muxed_listener, GList *feeds, char *transaction);
int janus_videoroom_muxed_unsubscribe(janus_videoroom_listener_muxed *muxed_listener, GList *feeds, char *transaction);
int janus_videoroom_muxed_offer(janus_videoroom_listener_muxed *muxed_listener, char *transaction, json_t *event);

<<<<<<< HEAD
static guint32 janus_rtp_forwarder_add_helper(janus_videoroom_participant *p,
		const gchar* host, int port, gboolean is_video, gboolean is_data) {
=======
static guint32 janus_videoroom_rtp_forwarder_add_helper(janus_videoroom_participant *p, const gchar* host, int port, int pt, uint32_t ssrc, gboolean is_video) {
>>>>>>> a7dd5d1d
	if(!p || !host) {
		return 0;
	}
	janus_videoroom_rtp_forwarder *forward = g_malloc0(sizeof(janus_videoroom_rtp_forwarder));
	forward->is_video = is_video;
<<<<<<< HEAD
	forward->is_data = is_data;
=======
	forward->payload_type = pt;
	forward->ssrc = ssrc;
>>>>>>> a7dd5d1d
	forward->serv_addr.sin_family = AF_INET;
	inet_pton(AF_INET, host, &(forward->serv_addr.sin_addr));
	forward->serv_addr.sin_port = htons(port);
	janus_mutex_lock(&p->rtp_forwarders_mutex);
	guint32 stream_id = janus_random_uint32();
	while(g_hash_table_lookup(p->rtp_forwarders, GUINT_TO_POINTER(stream_id)) != NULL) {
		stream_id = janus_random_uint32();
	}
	g_hash_table_insert(p->rtp_forwarders, GUINT_TO_POINTER(stream_id), forward);
	janus_mutex_unlock(&p->rtp_forwarders_mutex);
	JANUS_LOG(LOG_VERB, "Added %s rtp_forward to participant %"SCNu64" host: %s:%d stream_id: %"SCNu32"\n",
		is_data ? "data" : (is_video ? "video" : "audio"), p->user_id, host, port, stream_id);
	return stream_id;
}


/* Convenience function for freeing a session */
static void session_free(gpointer data) {
	if(data) {
		janus_videoroom_session* session = (janus_videoroom_session*)data;
		switch(session->participant_type) {
		case janus_videoroom_p_type_publisher: 
			janus_videoroom_participant_free(session->participant);
			break;   
		case janus_videoroom_p_type_subscriber:
			janus_videoroom_listener_free(session->participant);
			break;
		case janus_videoroom_p_type_subscriber_muxed:
			janus_videoroom_muxed_listener_free(session->participant);
			break;
		default:
			break;
		}
		session->handle = NULL;
		g_free(session);
		session = NULL;
	}
}

static void janus_videoroom_rtp_forwarder_free_helper(gpointer data) {
	if(data) {
		janus_videoroom_rtp_forwarder* forward = (janus_videoroom_rtp_forwarder*)data;
		if(forward) {
			g_free(forward);
			forward = NULL;
		}
	}
}

/* Convenience wrapper function for session_free that corresponds to GHRFunc() format for hash table cleanup */
static gboolean session_hash_table_remove(gpointer key, gpointer value, gpointer not_used) {
	if(value) {
		session_free(value);
	}
	return TRUE;
}

/* VideoRoom watchdog/garbage collector (sort of) */
void *janus_videoroom_watchdog(void *data);
void *janus_videoroom_watchdog(void *data) {
	JANUS_LOG(LOG_INFO, "VideoRoom watchdog started\n");
	gint64 now = 0, room_now = 0;
	while(g_atomic_int_get(&initialized) && !g_atomic_int_get(&stopping)) {
		janus_mutex_lock(&sessions_mutex);
		/* Iterate on all the participants/listeners and check if we need to remove any of them */
		now = janus_get_monotonic_time();
		if(old_sessions != NULL) {
			GList *sl = old_sessions;
			JANUS_LOG(LOG_HUGE, "Checking %d old VideoRoom sessions...\n", g_list_length(old_sessions));
			while(sl) {
				janus_videoroom_session *session = (janus_videoroom_session *)sl->data;
				/* If we are stopping, their is no point to continue to iterate */
				if(!initialized || stopping) {
					break;
				}
				if(!session) {
					sl = sl->next;
					continue;
				}
				if(now-session->destroyed >= 5*G_USEC_PER_SEC) {
					/* We're lazy and actually get rid of the stuff only after a few seconds */
					JANUS_LOG(LOG_VERB, "Freeing old VideoRoom session\n");
					GList *rm = sl->next;
					old_sessions = g_list_delete_link(old_sessions, sl);
					sl = rm;
					g_hash_table_steal(sessions, session->handle);
					session_free(session);
					continue;
				}
				sl = sl->next;
			}
		}
		janus_mutex_unlock(&sessions_mutex);
		janus_mutex_lock(&rooms_mutex);
		if(old_rooms != NULL) {
			GList *rl = old_rooms;
			room_now = janus_get_monotonic_time();
			while(rl) {
				janus_videoroom* room = (janus_videoroom*)rl->data;
				if(!initialized || stopping){
					break;
				}
				if(!room) {
					rl = rl->next;
					continue;
				}
				if(room_now - room->destroyed >= 5*G_USEC_PER_SEC) {
					GList *rm = rl->next;
					old_rooms = g_list_delete_link(old_rooms, rl);
					rl = rm;
					g_hash_table_remove(rooms, &room->room_id);
					continue;
				}
				rl = rl->next;
			}
		}
		janus_mutex_unlock(&rooms_mutex);
		g_usleep(500000);
	}
	JANUS_LOG(LOG_INFO, "VideoRoom watchdog stopped\n");
	return NULL;
}


/* Plugin implementation */
int janus_videoroom_init(janus_callbacks *callback, const char *config_path) {
	if(g_atomic_int_get(&stopping)) {
		/* Still stopping from before */
		return -1;
	}
	if(callback == NULL || config_path == NULL) {
		/* Invalid arguments */
		return -1;
	}

	/* Read configuration */
	char filename[255];
	g_snprintf(filename, 255, "%s/%s.cfg", config_path, JANUS_VIDEOROOM_PACKAGE);
	JANUS_LOG(LOG_VERB, "Configuration file: %s\n", filename);
	config = janus_config_parse(filename);
	config_folder = config_path;
	if(config != NULL)
		janus_config_print(config);
	janus_mutex_init(&config_mutex);

	rooms = g_hash_table_new_full(g_int64_hash, g_int64_equal,
		(GDestroyNotify)g_free, (GDestroyNotify) janus_videoroom_free);
	janus_mutex_init(&rooms_mutex);
	sessions = g_hash_table_new(NULL, NULL);
	janus_mutex_init(&sessions_mutex);

	messages = g_async_queue_new_full((GDestroyNotify) janus_videoroom_message_free);

	/* This is the callback we'll need to invoke to contact the gateway */
	gateway = callback;

	/* Parse configuration to populate the rooms list */
	if(config != NULL) {
		/* Any admin key to limit who can "create"? */
		janus_config_item *key = janus_config_get_item_drilldown(config, "general", "admin_key");
		if(key != NULL && key->value != NULL)
			admin_key = g_strdup(key->value);
		janus_config_item *events = janus_config_get_item_drilldown(config, "general", "events");
		if(events != NULL && events->value != NULL)
			notify_events = janus_is_true(events->value);
		if(!notify_events && callback->events_is_enabled()) {
			JANUS_LOG(LOG_WARN, "Notification of events to handlers disabled for %s\n", JANUS_VIDEOROOM_NAME);
		}
		/* Iterate on all rooms */
		GList *cl = janus_config_get_categories(config);
		while(cl != NULL) {
			janus_config_category *cat = (janus_config_category *)cl->data;
			if(cat->name == NULL || !strcasecmp(cat->name, "general")) {
				cl = cl->next;
				continue;
			}
			JANUS_LOG(LOG_VERB, "Adding video room '%s'\n", cat->name);
			janus_config_item *desc = janus_config_get_item(cat, "description");
			janus_config_item *priv = janus_config_get_item(cat, "is_private");
			janus_config_item *secret = janus_config_get_item(cat, "secret");
			janus_config_item *pin = janus_config_get_item(cat, "pin");
			janus_config_item *bitrate = janus_config_get_item(cat, "bitrate");
			janus_config_item *maxp = janus_config_get_item(cat, "publishers");
			janus_config_item *firfreq = janus_config_get_item(cat, "fir_freq");
			janus_config_item *audiocodec = janus_config_get_item(cat, "audiocodec");
			janus_config_item *videocodec = janus_config_get_item(cat, "videocodec");
			janus_config_item *audiolevel_ext = janus_config_get_item(cat, "audiolevel_ext");
			janus_config_item *videoorient_ext = janus_config_get_item(cat, "videoorient_ext");
			janus_config_item *playoutdelay_ext = janus_config_get_item(cat, "playoutdelay_ext");
			janus_config_item *record = janus_config_get_item(cat, "record");
			janus_config_item *rec_dir = janus_config_get_item(cat, "rec_dir");
			/* Create the video room */
			janus_videoroom *videoroom = g_malloc0(sizeof(janus_videoroom));
			videoroom->room_id = g_ascii_strtoull(cat->name, NULL, 0);
			char *description = NULL;
			if(desc != NULL && desc->value != NULL && strlen(desc->value) > 0)
				description = g_strdup(desc->value);
			else
				description = g_strdup(cat->name);
			videoroom->room_name = description;
			if(secret != NULL && secret->value != NULL) {
				videoroom->room_secret = g_strdup(secret->value);
			}
			if(pin != NULL && pin->value != NULL) {
				videoroom->room_pin = g_strdup(pin->value);
			}
			videoroom->is_private = priv && priv->value && janus_is_true(priv->value);
			videoroom->max_publishers = 3;	/* FIXME How should we choose a default? */
			if(maxp != NULL && maxp->value != NULL)
				videoroom->max_publishers = atol(maxp->value);
			if(videoroom->max_publishers < 0)
				videoroom->max_publishers = 3;	/* FIXME How should we choose a default? */
			videoroom->bitrate = 0;
			if(bitrate != NULL && bitrate->value != NULL)
				videoroom->bitrate = atol(bitrate->value);
			if(videoroom->bitrate > 0 && videoroom->bitrate < 64000)
				videoroom->bitrate = 64000;	/* Don't go below 64k */
			videoroom->fir_freq = 0;
			if(firfreq != NULL && firfreq->value != NULL)
				videoroom->fir_freq = atol(firfreq->value);
			videoroom->acodec = JANUS_VIDEOROOM_OPUS;
			if(audiocodec && audiocodec->value) {
				if(!strcasecmp(audiocodec->value, "opus"))
					videoroom->acodec = JANUS_VIDEOROOM_OPUS;
				else if(!strcasecmp(audiocodec->value, "isac32"))
					videoroom->acodec = JANUS_VIDEOROOM_ISAC_32K;
				else if(!strcasecmp(audiocodec->value, "isac16"))
					videoroom->acodec = JANUS_VIDEOROOM_ISAC_16K;
				else if(!strcasecmp(audiocodec->value, "pcmu"))
					videoroom->acodec = JANUS_VIDEOROOM_PCMU;
				else if(!strcasecmp(audiocodec->value, "pcma"))
					videoroom->acodec = JANUS_VIDEOROOM_PCMA;
				else {
					JANUS_LOG(LOG_WARN, "Unsupported audio codec '%s', falling back to OPUS\n", audiocodec->value);
					videoroom->acodec = JANUS_VIDEOROOM_OPUS;
				}
			}
			videoroom->vcodec = JANUS_VIDEOROOM_VP8;
			if(videocodec && videocodec->value) {
				if(!strcasecmp(videocodec->value, "vp8"))
					videoroom->vcodec = JANUS_VIDEOROOM_VP8;
				else if(!strcasecmp(videocodec->value, "vp9"))
					videoroom->vcodec = JANUS_VIDEOROOM_VP9;
				else if(!strcasecmp(videocodec->value, "h264"))
					videoroom->vcodec = JANUS_VIDEOROOM_H264;
				else {
					JANUS_LOG(LOG_WARN, "Unsupported video codec '%s', falling back to VP8\n", videocodec->value);
					videoroom->vcodec = JANUS_VIDEOROOM_VP8;
				}
			}
			videoroom->audiolevel_ext = TRUE;
			if(audiolevel_ext != NULL && audiolevel_ext->value != NULL)
				videoroom->audiolevel_ext = janus_is_true(audiolevel_ext->value);
			videoroom->videoorient_ext = TRUE;
			if(videoorient_ext != NULL && videoorient_ext->value != NULL)
				videoroom->videoorient_ext = janus_is_true(videoorient_ext->value);
			videoroom->playoutdelay_ext = TRUE;
			if(playoutdelay_ext != NULL && playoutdelay_ext->value != NULL)
				videoroom->playoutdelay_ext = janus_is_true(playoutdelay_ext->value);
			if(record && record->value) {
				videoroom->record = janus_is_true(record->value);
			}
			if(rec_dir && rec_dir->value) {
				videoroom->rec_dir = g_strdup(rec_dir->value);
			}
			videoroom->destroyed = 0;
			janus_mutex_init(&videoroom->participants_mutex);
			videoroom->participants = g_hash_table_new_full(g_int64_hash, g_int64_equal, (GDestroyNotify)g_free, NULL);
			videoroom->private_ids = g_hash_table_new(NULL, NULL);
			videoroom->check_tokens = FALSE;	/* Static rooms can't have an "allowed" list yet, no hooks to the configuration file */
			videoroom->allowed = g_hash_table_new_full(g_str_hash, g_str_equal, (GDestroyNotify)g_free, NULL);
			janus_mutex_lock(&rooms_mutex);
			g_hash_table_insert(rooms, janus_uint64_dup(videoroom->room_id), videoroom);
			janus_mutex_unlock(&rooms_mutex);
			JANUS_LOG(LOG_VERB, "Created videoroom: %"SCNu64" (%s, %s, %s/%s codecs, secret: %s, pin: %s)\n",
				videoroom->room_id, videoroom->room_name,
				videoroom->is_private ? "private" : "public",
				janus_videoroom_audiocodec_name(videoroom->acodec),
				janus_videoroom_videocodec_name(videoroom->vcodec),
				videoroom->room_secret ? videoroom->room_secret : "no secret",
				videoroom->room_pin ? videoroom->room_pin : "no pin");
			if(videoroom->record) {
				JANUS_LOG(LOG_VERB, "  -- Room is going to be recorded in %s\n", videoroom->rec_dir ? videoroom->rec_dir : "the current folder");
			}
			cl = cl->next;
		}
		/* Done: we keep the configuration file open in case we get a "create" or "destroy" with permanent=true */
	}

	/* Show available rooms */
	janus_mutex_lock(&rooms_mutex);
	GHashTableIter iter;
	gpointer value;
	g_hash_table_iter_init(&iter, rooms);
	while (g_hash_table_iter_next(&iter, NULL, &value)) {
		janus_videoroom *vr = value;
		JANUS_LOG(LOG_VERB, "  ::: [%"SCNu64"][%s] %"SCNu64", max %d publishers, FIR frequency of %d seconds, %s audio codec, %s video codec\n",
			vr->room_id, vr->room_name, vr->bitrate, vr->max_publishers, vr->fir_freq,
			janus_videoroom_audiocodec_name(vr->acodec), janus_videoroom_videocodec_name(vr->vcodec));
	}
	janus_mutex_unlock(&rooms_mutex);

	g_atomic_int_set(&initialized, 1);

	GError *error = NULL;
	/* Start the sessions watchdog */
	watchdog = g_thread_try_new("videoroom watchdog", &janus_videoroom_watchdog, NULL, &error);
	if(error != NULL) {
		g_atomic_int_set(&initialized, 0);
		JANUS_LOG(LOG_ERR, "Got error %d (%s) trying to launch the VideoRoom watchdog thread...\n", error->code, error->message ? error->message : "??");
		janus_config_destroy(config);
		return -1;
	}
	/* Launch the thread that will handle incoming messages */
	handler_thread = g_thread_try_new("videoroom handler", janus_videoroom_handler, NULL, &error);
	if(error != NULL) {
		g_atomic_int_set(&initialized, 0);
		JANUS_LOG(LOG_ERR, "Got error %d (%s) trying to launch the VideoRoom handler thread...\n", error->code, error->message ? error->message : "??");
		janus_config_destroy(config);
		return -1;
	}
	JANUS_LOG(LOG_INFO, "%s initialized!\n", JANUS_VIDEOROOM_NAME);
	return 0;
}

void janus_videoroom_destroy(void) {
	if(!g_atomic_int_get(&initialized))
		return;
	g_atomic_int_set(&stopping, 1);

	g_async_queue_push(messages, &exit_message);
	if(handler_thread != NULL) {
		g_thread_join(handler_thread);
		handler_thread = NULL;
	}
	if(watchdog != NULL) {
		g_thread_join(watchdog);
		watchdog = NULL;
	}

	/* FIXME We should destroy the sessions cleanly */
	janus_mutex_lock(&sessions_mutex);
	g_hash_table_foreach_remove(sessions, (GHRFunc)session_hash_table_remove, NULL);
	g_hash_table_destroy(sessions);
	sessions = NULL;
	janus_mutex_unlock(&sessions_mutex);

	janus_mutex_lock(&rooms_mutex);
	g_hash_table_destroy(rooms);
	rooms = NULL;
	janus_mutex_unlock(&rooms_mutex);
	janus_mutex_destroy(&rooms_mutex);

	g_async_queue_unref(messages);
	messages = NULL;

	janus_config_destroy(config);
	g_free(admin_key);

	g_atomic_int_set(&initialized, 0);
	g_atomic_int_set(&stopping, 0);
	JANUS_LOG(LOG_INFO, "%s destroyed!\n", JANUS_VIDEOROOM_NAME);
}

int janus_videoroom_get_api_compatibility(void) {
	/* Important! This is what your plugin MUST always return: don't lie here or bad things will happen */
	return JANUS_PLUGIN_API_VERSION;
}

int janus_videoroom_get_version(void) {
	return JANUS_VIDEOROOM_VERSION;
}

const char *janus_videoroom_get_version_string(void) {
	return JANUS_VIDEOROOM_VERSION_STRING;
}

const char *janus_videoroom_get_description(void) {
	return JANUS_VIDEOROOM_DESCRIPTION;
}

const char *janus_videoroom_get_name(void) {
	return JANUS_VIDEOROOM_NAME;
}

const char *janus_videoroom_get_author(void) {
	return JANUS_VIDEOROOM_AUTHOR;
}

const char *janus_videoroom_get_package(void) {
	return JANUS_VIDEOROOM_PACKAGE;
}

void janus_videoroom_create_session(janus_plugin_session *handle, int *error) {
	if(g_atomic_int_get(&stopping) || !g_atomic_int_get(&initialized)) {
		*error = -1;
		return;
	}	
	janus_videoroom_session *session = (janus_videoroom_session *)g_malloc0(sizeof(janus_videoroom_session));
	session->handle = handle;
	session->participant_type = janus_videoroom_p_type_none;
	session->participant = NULL;
	session->destroyed = 0;
	g_atomic_int_set(&session->hangingup, 0);
	handle->plugin_handle = session;
	janus_mutex_lock(&sessions_mutex);
	g_hash_table_insert(sessions, handle, session);
	janus_mutex_unlock(&sessions_mutex);

	return;
}

static void janus_videoroom_notify_participants(janus_videoroom_participant *participant, json_t *msg) {
	/* participant->room->participants_mutex has to be locked. */
	GHashTableIter iter;
	gpointer value;
	g_hash_table_iter_init(&iter, participant->room->participants);
	while (!participant->room->destroyed && g_hash_table_iter_next(&iter, NULL, &value)) {
		janus_videoroom_participant *p = value;
		if(p && p->session && p != participant) {
			JANUS_LOG(LOG_VERB, "Notifying participant %"SCNu64" (%s)\n", p->user_id, p->display ? p->display : "??");
			int ret = gateway->push_event(p->session->handle, &janus_videoroom_plugin, NULL, msg, NULL);
			JANUS_LOG(LOG_VERB, "  >> %d (%s)\n", ret, janus_get_api_error(ret));
		}
	}
}

static void janus_videoroom_leave_or_unpublish(janus_videoroom_participant *participant, gboolean is_leaving) {
	/* we need to check if the room still exists, may have been destroyed already */
	if(participant->room && !participant->room->destroyed) {
		json_t *event = json_object();
		json_object_set_new(event, "videoroom", json_string("event"));
		json_object_set_new(event, "room", json_integer(participant->room->room_id));
		json_object_set_new(event, is_leaving ? "leaving" : "unpublished", json_integer(participant->user_id));
		janus_mutex_lock(&participant->room->participants_mutex);
		janus_videoroom_notify_participants(participant, event);
		if(is_leaving) {
			g_hash_table_remove(participant->room->participants, &participant->user_id);
			g_hash_table_remove(participant->room->private_ids, GUINT_TO_POINTER(participant->pvt_id));
		}
		janus_mutex_unlock(&participant->room->participants_mutex);
		json_decref(event);
	}
}

void janus_videoroom_destroy_session(janus_plugin_session *handle, int *error) {
	if(g_atomic_int_get(&stopping) || !g_atomic_int_get(&initialized)) {
		*error = -1;
		return;
	}	
	janus_videoroom_session *session = (janus_videoroom_session *)handle->plugin_handle; 
	if(!session) {
		JANUS_LOG(LOG_ERR, "No VideoRoom session associated with this handle...\n");
		*error = -2;
		return;
	}
	if(session->destroyed) {
		JANUS_LOG(LOG_WARN, "VideoRoom session already marked as destroyed...\n");
		return;
	}
	JANUS_LOG(LOG_VERB, "Removing VideoRoom session...\n");
	/* Cleaning up and removing the session is done in a lazy way */
	janus_mutex_lock(&sessions_mutex);
	if(!session->destroyed) {
		/* Any related WebRTC PeerConnection is not available anymore either */
		janus_videoroom_hangup_media(handle);
		session->destroyed = janus_get_monotonic_time();
		old_sessions = g_list_append(old_sessions, session);
		if(session->participant_type == janus_videoroom_p_type_publisher) {
			/* Get rid of publisher */
			janus_videoroom_participant *participant = (janus_videoroom_participant *)session->participant;
			participant->audio = FALSE;
			participant->video = FALSE;
			participant->data = FALSE;
			participant->audio_active = FALSE;
			participant->video_active = FALSE;
			participant->recording_active = FALSE;
			if(participant->recording_base)
				g_free(participant->recording_base);
			participant->recording_base = NULL;
			janus_videoroom_leave_or_unpublish(participant, TRUE);
		} else if(session->participant_type == janus_videoroom_p_type_subscriber) {
			/* Detaching this listener from its publisher is already done by hangup_media */
		} else if(session->participant_type == janus_videoroom_p_type_subscriber_muxed) {
			/* Detaching this listener from its publishers is already done by hangup_media */
		}
	}
	janus_mutex_unlock(&sessions_mutex);

	return;
}

json_t *janus_videoroom_query_session(janus_plugin_session *handle) {
	if(g_atomic_int_get(&stopping) || !g_atomic_int_get(&initialized)) {
		return NULL;
	}	
	janus_videoroom_session *session = (janus_videoroom_session *)handle->plugin_handle;
	if(!session) {
		JANUS_LOG(LOG_ERR, "No session associated with this handle...\n");
		return NULL;
	}
	/* Show the participant/room info, if any */
	json_t *info = json_object();
	if(session->participant) {
		if(session->participant_type == janus_videoroom_p_type_none) {
			json_object_set_new(info, "type", json_string("none"));
		} else if(session->participant_type == janus_videoroom_p_type_publisher) {
			json_object_set_new(info, "type", json_string("publisher"));
			janus_videoroom_participant *participant = (janus_videoroom_participant *)session->participant;
			if(participant) {
				janus_videoroom *room = participant->room; 
				json_object_set_new(info, "room", room ? json_integer(room->room_id) : NULL);
				json_object_set_new(info, "id", json_integer(participant->user_id));
				json_object_set_new(info, "private_id", json_integer(participant->pvt_id));
				if(participant->display)
					json_object_set_new(info, "display", json_string(participant->display));
				if(participant->listeners)
					json_object_set_new(info, "viewers", json_integer(g_slist_length(participant->listeners)));
				json_t *media = json_object();
				json_object_set_new(media, "audio", json_integer(participant->audio));
				json_object_set_new(media, "video", json_integer(participant->video));
				json_object_set_new(media, "data", json_integer(participant->data));
				json_object_set_new(info, "media", media);
				json_object_set_new(info, "bitrate", json_integer(participant->bitrate));
				if(participant->arc || participant->vrc || participant->drc) {
					json_t *recording = json_object();
					if(participant->arc && participant->arc->filename)
						json_object_set_new(recording, "audio", json_string(participant->arc->filename));
					if(participant->vrc && participant->vrc->filename)
						json_object_set_new(recording, "video", json_string(participant->vrc->filename));
					if(participant->drc && participant->drc->filename)
						json_object_set_new(recording, "data", json_string(participant->drc->filename));
					json_object_set_new(info, "recording", recording);
				}
			}
		} else if(session->participant_type == janus_videoroom_p_type_subscriber) {
			json_object_set_new(info, "type", json_string("listener"));
			janus_videoroom_listener *participant = (janus_videoroom_listener *)session->participant;
			if(participant) {
				janus_videoroom_participant *feed = (janus_videoroom_participant *)participant->feed;
				if(feed) {
					janus_videoroom *room = feed->room; 
					json_object_set_new(info, "room", room ? json_integer(room->room_id) : NULL);
					json_object_set_new(info, "private_id", json_integer(participant->pvt_id));
					json_object_set_new(info, "feed_id", json_integer(feed->user_id));
					if(feed->display)
						json_object_set_new(info, "feed_display", json_string(feed->display));
				}
				json_t *media = json_object();
				json_object_set_new(media, "audio", json_integer(participant->audio));
				json_object_set_new(media, "video", json_integer(participant->video));
				json_object_set_new(media, "data", json_integer(participant->data));
				json_object_set_new(info, "media", media);
			}
		} else if(session->participant_type == janus_videoroom_p_type_subscriber_muxed) {
			json_object_set_new(info, "type", json_string("muxed-listener"));
			/* TODO */
		}
	}
	json_object_set_new(info, "destroyed", json_integer(session->destroyed));
	return info;
}

static int janus_videoroom_access_room(json_t *root, gboolean check_secret, gboolean check_pin, janus_videoroom **videoroom, char *error_cause, int error_cause_size) {
	/* rooms_mutex has to be locked */
	int error_code = 0;
	json_t *room = json_object_get(root, "room");
	guint64 room_id = json_integer_value(room);
	*videoroom = g_hash_table_lookup(rooms, &room_id);
	if(*videoroom == NULL) {
		JANUS_LOG(LOG_ERR, "No such room (%"SCNu64")\n", room_id);
		error_code = JANUS_VIDEOROOM_ERROR_NO_SUCH_ROOM;
		if(error_cause)
			g_snprintf(error_cause, error_cause_size, "No such room (%"SCNu64")", room_id);
		return error_code;
	}
	if((*videoroom)->destroyed) {
		JANUS_LOG(LOG_ERR, "No such room (%"SCNu64")\n", room_id);
		error_code = JANUS_VIDEOROOM_ERROR_NO_SUCH_ROOM;
		if(error_cause)
			g_snprintf(error_cause, error_cause_size, "No such room (%"SCNu64")", room_id);
		return error_code;
	}
	if(check_secret) {
		char error_cause2[100];
		JANUS_CHECK_SECRET((*videoroom)->room_secret, root, "secret", error_code, error_cause2,
			JANUS_VIDEOROOM_ERROR_MISSING_ELEMENT, JANUS_VIDEOROOM_ERROR_INVALID_ELEMENT, JANUS_VIDEOROOM_ERROR_UNAUTHORIZED);
		if(error_code != 0) {
			g_strlcpy(error_cause, error_cause2, error_cause_size);
			return error_code;
		}
	}
	if(check_pin) {
		char error_cause2[100];
		JANUS_CHECK_SECRET((*videoroom)->room_pin, root, "pin", error_code, error_cause2,
			JANUS_VIDEOROOM_ERROR_MISSING_ELEMENT, JANUS_VIDEOROOM_ERROR_INVALID_ELEMENT, JANUS_VIDEOROOM_ERROR_UNAUTHORIZED);
		if(error_code != 0) {
			g_strlcpy(error_cause, error_cause2, error_cause_size);
			return error_code;
		}
	}
	return 0;
}

struct janus_plugin_result *janus_videoroom_handle_message(janus_plugin_session *handle, char *transaction, json_t *message, json_t *jsep) {
	if(g_atomic_int_get(&stopping) || !g_atomic_int_get(&initialized))
		return janus_plugin_result_new(JANUS_PLUGIN_ERROR, g_atomic_int_get(&stopping) ? "Shutting down" : "Plugin not initialized", NULL);
	
	/* Pre-parse the message */
	int error_code = 0;
	char error_cause[512];
	json_t *root = message;
	json_t *response = NULL;

	if(message == NULL) {
		JANUS_LOG(LOG_ERR, "No message??\n");
		error_code = JANUS_VIDEOROOM_ERROR_NO_MESSAGE;
		g_snprintf(error_cause, 512, "%s", "No message??");
		goto plugin_response;
	}

	janus_videoroom_session *session = (janus_videoroom_session *)handle->plugin_handle;	
	if(!session) {
		JANUS_LOG(LOG_ERR, "No session associated with this handle...\n");
		error_code = JANUS_VIDEOROOM_ERROR_UNKNOWN_ERROR;
		g_snprintf(error_cause, 512, "%s", "session associated with this handle...");
		goto plugin_response;
	}
	if(session->destroyed) {
		JANUS_LOG(LOG_ERR, "Session has already been marked as destroyed...\n");
		error_code = JANUS_VIDEOROOM_ERROR_UNKNOWN_ERROR;
		g_snprintf(error_cause, 512, "%s", "Session has already been marked as destroyed...");
		goto plugin_response;
	}
	if(!json_is_object(root)) {
		JANUS_LOG(LOG_ERR, "JSON error: not an object\n");
		error_code = JANUS_VIDEOROOM_ERROR_INVALID_JSON;
		g_snprintf(error_cause, 512, "JSON error: not an object");
		goto plugin_response;
	}
	/* Get the request first */
	JANUS_VALIDATE_JSON_OBJECT(root, request_parameters,
		error_code, error_cause, TRUE,
		JANUS_VIDEOROOM_ERROR_MISSING_ELEMENT, JANUS_VIDEOROOM_ERROR_INVALID_ELEMENT);
	if(error_code != 0)
		goto plugin_response;
	json_t *request = json_object_get(root, "request");
	/* Some requests ('create', 'destroy', 'exists', 'list') can be handled synchronously */
	const char *request_text = json_string_value(request);
	if(!strcasecmp(request_text, "create")) {
		/* Create a new videoroom */
		JANUS_LOG(LOG_VERB, "Creating a new videoroom\n");
		JANUS_VALIDATE_JSON_OBJECT(root, create_parameters,
			error_code, error_cause, TRUE,
			JANUS_VIDEOROOM_ERROR_MISSING_ELEMENT, JANUS_VIDEOROOM_ERROR_INVALID_ELEMENT);
		if(error_code != 0)
			goto plugin_response;
		if(admin_key != NULL) {
			/* An admin key was specified: make sure it was provided, and that it's valid */
			JANUS_VALIDATE_JSON_OBJECT(root, adminkey_parameters,
				error_code, error_cause, TRUE,
				JANUS_VIDEOROOM_ERROR_MISSING_ELEMENT, JANUS_VIDEOROOM_ERROR_INVALID_ELEMENT);
			if(error_code != 0)
				goto plugin_response;
			JANUS_CHECK_SECRET(admin_key, root, "admin_key", error_code, error_cause,
				JANUS_VIDEOROOM_ERROR_MISSING_ELEMENT, JANUS_VIDEOROOM_ERROR_INVALID_ELEMENT, JANUS_VIDEOROOM_ERROR_UNAUTHORIZED);
			if(error_code != 0)
				goto plugin_response;
		}
		json_t *desc = json_object_get(root, "description");
		json_t *is_private = json_object_get(root, "is_private");
		json_t *secret = json_object_get(root, "secret");
		json_t *pin = json_object_get(root, "pin");
		json_t *bitrate = json_object_get(root, "bitrate");
		json_t *fir_freq = json_object_get(root, "fir_freq");
		json_t *publishers = json_object_get(root, "publishers");
		json_t *allowed = json_object_get(root, "allowed");
		json_t *audiocodec = json_object_get(root, "audiocodec");
		if(audiocodec) {
			const char *audiocodec_value = json_string_value(audiocodec);
			if(!strcasecmp(audiocodec_value, "opus") && !strcasecmp(audiocodec_value, "isac32") && !strcasecmp(audiocodec_value, "isac16") && !strcasecmp(audiocodec_value, "pcmu") && !strcasecmp(audiocodec_value, "pcma")) {
				JANUS_LOG(LOG_ERR, "Invalid element (audiocodec can only be opus, isac32, isac16, pcmu, or pcma)\n");
				error_code = JANUS_VIDEOROOM_ERROR_INVALID_ELEMENT;
				g_snprintf(error_cause, 512, "Invalid element (audiocodec can only be opus, isac32, isac16, pcmu, or pcma)");
				goto plugin_response;
			}
		}
		json_t *videocodec = json_object_get(root, "videocodec");
		if(videocodec) {
			const char *videocodec_value = json_string_value(videocodec);
			if(!strcasecmp(videocodec_value, "vp8") && !strcasecmp(videocodec_value, "vp9") && !strcasecmp(videocodec_value, "h264")) {
				JANUS_LOG(LOG_ERR, "Invalid element (videocodec can only be vp8, vp9 or h264)\n");
				error_code = JANUS_VIDEOROOM_ERROR_INVALID_ELEMENT;
				g_snprintf(error_cause, 512, "Invalid element (videocodec can only be vp8, vp9 or h264)");
				goto plugin_response;
			}
		}
		json_t *audiolevel_ext = json_object_get(root, "audiolevel_ext");
		json_t *videoorient_ext = json_object_get(root, "videoorient_ext");
		json_t *playoutdelay_ext = json_object_get(root, "playoutdelay_ext");
		json_t *record = json_object_get(root, "record");
		json_t *rec_dir = json_object_get(root, "rec_dir");
		json_t *permanent = json_object_get(root, "permanent");
		if(allowed) {
			/* Make sure the "allowed" array only contains strings */
			gboolean ok = TRUE;
			if(json_array_size(allowed) > 0) {
				size_t i = 0;
				for(i=0; i<json_array_size(allowed); i++) {
					json_t *a = json_array_get(allowed, i);
					if(!a || !json_is_string(a)) {
						ok = FALSE;
						break;
					}
				}
			}
			if(!ok) {
				JANUS_LOG(LOG_ERR, "Invalid element in the allowed array (not a string)\n");
				error_code = JANUS_VIDEOROOM_ERROR_INVALID_ELEMENT;
				g_snprintf(error_cause, 512, "Invalid element in the allowed array (not a string)");
				goto plugin_response;
			}
		}
		gboolean save = permanent ? json_is_true(permanent) : FALSE;
		if(save && config == NULL) {
			JANUS_LOG(LOG_ERR, "No configuration file, can't create permanent room\n");
			error_code = JANUS_VIDEOROOM_ERROR_UNKNOWN_ERROR;
			g_snprintf(error_cause, 512, "No configuration file, can't create permanent room");
			goto plugin_response;
		}
		guint64 room_id = 0;
		json_t *room = json_object_get(root, "room");
		if(room) {
			room_id = json_integer_value(room);
			if(room_id == 0) {
				JANUS_LOG(LOG_WARN, "Desired room ID is 0, which is not allowed... picking random ID instead\n");
			}
		}
		janus_mutex_lock(&rooms_mutex);
		if(room_id > 0) {
			/* Let's make sure the room doesn't exist already */
			if(g_hash_table_lookup(rooms, &room_id) != NULL) {
				/* It does... */
				janus_mutex_unlock(&rooms_mutex);
				JANUS_LOG(LOG_ERR, "Room %"SCNu64" already exists!\n", room_id);
				error_code = JANUS_VIDEOROOM_ERROR_ROOM_EXISTS;
				g_snprintf(error_cause, 512, "Room %"SCNu64" already exists", room_id);
				goto plugin_response;
			}
		}
		/* Create the room */
		janus_videoroom *videoroom = g_malloc0(sizeof(janus_videoroom));
		/* Generate a random ID */
		if(room_id == 0) {
			while(room_id == 0) {
				room_id = janus_random_uint64();
				if(g_hash_table_lookup(rooms, &room_id) != NULL) {
					/* Room ID already taken, try another one */
					room_id = 0;
				}
			}
		}
		videoroom->room_id = room_id;
		char *description = NULL;
		if(desc != NULL && strlen(json_string_value(desc)) > 0) {
			description = g_strdup(json_string_value(desc));
		} else {
			char roomname[255];
			g_snprintf(roomname, 255, "Room %"SCNu64"", videoroom->room_id);
			description = g_strdup(roomname);
		}
		videoroom->room_name = description;
		videoroom->is_private = is_private ? json_is_true(is_private) : FALSE;
		if(secret)
			videoroom->room_secret = g_strdup(json_string_value(secret));
		if(pin)
			videoroom->room_pin = g_strdup(json_string_value(pin));
		videoroom->max_publishers = 3;	/* FIXME How should we choose a default? */
		if(publishers)
			videoroom->max_publishers = json_integer_value(publishers);
		if(videoroom->max_publishers < 0)
			videoroom->max_publishers = 3;	/* FIXME How should we choose a default? */
		videoroom->bitrate = 0;
		if(bitrate)
			videoroom->bitrate = json_integer_value(bitrate);
		if(videoroom->bitrate > 0 && videoroom->bitrate < 64000)
			videoroom->bitrate = 64000;	/* Don't go below 64k */
		videoroom->fir_freq = 0;
		if(fir_freq)
			videoroom->fir_freq = json_integer_value(fir_freq);
		videoroom->acodec = JANUS_VIDEOROOM_OPUS;
		if(audiocodec) {
			const char *audiocodec_value = json_string_value(audiocodec);
			if(!strcasecmp(audiocodec_value, "opus"))
				videoroom->acodec = JANUS_VIDEOROOM_OPUS;
			else if(!strcasecmp(audiocodec_value, "isac32"))
				videoroom->acodec = JANUS_VIDEOROOM_ISAC_32K;
			else if(!strcasecmp(audiocodec_value, "isac16"))
				videoroom->acodec = JANUS_VIDEOROOM_ISAC_16K;
			else if(!strcasecmp(audiocodec_value, "pcmu"))
				videoroom->acodec = JANUS_VIDEOROOM_PCMU;
			else if(!strcasecmp(audiocodec_value, "pcma"))
				videoroom->acodec = JANUS_VIDEOROOM_PCMA;
			else {
				JANUS_LOG(LOG_WARN, "Unsupported audio codec '%s', falling back to OPUS\n", audiocodec_value);
				videoroom->acodec = JANUS_VIDEOROOM_OPUS;
			}
		}
		videoroom->vcodec = JANUS_VIDEOROOM_VP8;
		if(videocodec) {
			const char *videocodec_value = json_string_value(videocodec);
			if(!strcasecmp(videocodec_value, "vp8"))
				videoroom->vcodec = JANUS_VIDEOROOM_VP8;
			else if(!strcasecmp(videocodec_value, "vp9"))
				videoroom->vcodec = JANUS_VIDEOROOM_VP9;
			else if(!strcasecmp(videocodec_value, "h264"))
				videoroom->vcodec = JANUS_VIDEOROOM_H264;
			else {
				JANUS_LOG(LOG_WARN, "Unsupported video codec '%s', falling back to VP8\n", videocodec_value);
				videoroom->vcodec = JANUS_VIDEOROOM_VP8;
			}
		}
		videoroom->audiolevel_ext = audiolevel_ext ? json_is_true(audiolevel_ext) : TRUE;
		videoroom->videoorient_ext = videoorient_ext ? json_is_true(videoorient_ext) : TRUE;
		videoroom->playoutdelay_ext = playoutdelay_ext ? json_is_true(playoutdelay_ext) : TRUE;
		if(record) {
			videoroom->record = json_is_true(record);
		}
		if(rec_dir) {
			videoroom->rec_dir = g_strdup(json_string_value(rec_dir));
		}
		videoroom->destroyed = 0;
		janus_mutex_init(&videoroom->participants_mutex);
		videoroom->participants = g_hash_table_new_full(g_int64_hash, g_int64_equal, (GDestroyNotify)g_free, NULL);
		videoroom->private_ids = g_hash_table_new(NULL, NULL);
		videoroom->allowed = g_hash_table_new_full(g_str_hash, g_str_equal, (GDestroyNotify)g_free, NULL);
		if(allowed != NULL) {
			/* Populate the "allowed" list as an ACL for people trying to join */
			if(json_array_size(allowed) > 0) {
				size_t i = 0;
				for(i=0; i<json_array_size(allowed); i++) {
					const char *token = json_string_value(json_array_get(allowed, i));
					if(!g_hash_table_lookup(videoroom->allowed, token))
						g_hash_table_insert(videoroom->allowed, g_strdup(token), GINT_TO_POINTER(TRUE));
				}
			}
			videoroom->check_tokens = TRUE;
		}
		JANUS_LOG(LOG_VERB, "Created videoroom: %"SCNu64" (%s, %s, %s/%s codecs, secret: %s, pin: %s)\n",
			videoroom->room_id, videoroom->room_name,
			videoroom->is_private ? "private" : "public",
			janus_videoroom_audiocodec_name(videoroom->acodec),
			janus_videoroom_videocodec_name(videoroom->vcodec),
			videoroom->room_secret ? videoroom->room_secret : "no secret",
			videoroom->room_pin ? videoroom->room_pin : "no pin");
		if(videoroom->record) {
			JANUS_LOG(LOG_VERB, "  -- Room is going to be recorded in %s\n", videoroom->rec_dir ? videoroom->rec_dir : "the current folder");
		}
		if(save) {
			/* This room is permanent: save to the configuration file too
			 * FIXME: We should check if anything fails... */
			JANUS_LOG(LOG_VERB, "Saving room %"SCNu64" permanently in config file\n", videoroom->room_id);
			janus_mutex_lock(&config_mutex);
			char cat[BUFSIZ], value[BUFSIZ];
			/* The room ID is the category */
			g_snprintf(cat, BUFSIZ, "%"SCNu64, videoroom->room_id);
			janus_config_add_category(config, cat);
			/* Now for the values */
			janus_config_add_item(config, cat, "description", videoroom->room_name);
			if(videoroom->is_private)
				janus_config_add_item(config, cat, "is_private", "yes");
			g_snprintf(value, BUFSIZ, "%"SCNu64, videoroom->bitrate);
			janus_config_add_item(config, cat, "bitrate", value);
			g_snprintf(value, BUFSIZ, "%d", videoroom->max_publishers);
			janus_config_add_item(config, cat, "publishers", value);
			if(videoroom->fir_freq) {
				g_snprintf(value, BUFSIZ, "%"SCNu16, videoroom->fir_freq);
				janus_config_add_item(config, cat, "fir_freq", value);
			}
			janus_config_add_item(config, cat, "audiocodec", janus_videoroom_audiocodec_name(videoroom->acodec));
			janus_config_add_item(config, cat, "videocodec", janus_videoroom_videocodec_name(videoroom->vcodec));
			if(videoroom->room_secret)
				janus_config_add_item(config, cat, "secret", videoroom->room_secret);
			if(videoroom->room_pin)
				janus_config_add_item(config, cat, "pin", videoroom->room_pin);
			if(videoroom->record)
				janus_config_add_item(config, cat, "record", "yes");
			if(videoroom->rec_dir)
				janus_config_add_item(config, cat, "rec_dir", videoroom->rec_dir);
			/* Save modified configuration */
			if(janus_config_save(config, config_folder, JANUS_VIDEOROOM_PACKAGE) < 0)
				save = FALSE;	/* This will notify the user the room is not permanent */
			janus_mutex_unlock(&config_mutex);
		}
		/* Show updated rooms list */
		GHashTableIter iter;
		gpointer value;
		g_hash_table_insert(rooms, janus_uint64_dup(videoroom->room_id), videoroom);
		g_hash_table_iter_init(&iter, rooms);
		while (g_hash_table_iter_next(&iter, NULL, &value)) {
			janus_videoroom *vr = value;
			JANUS_LOG(LOG_VERB, "  ::: [%"SCNu64"][%s] %"SCNu64", max %d publishers, FIR frequency of %d seconds\n", vr->room_id, vr->room_name, vr->bitrate, vr->max_publishers, vr->fir_freq);
		}
		janus_mutex_unlock(&rooms_mutex);
		/* Send info back */
		response = json_object();
		json_object_set_new(response, "videoroom", json_string("created"));
		json_object_set_new(response, "room", json_integer(videoroom->room_id));
		json_object_set_new(response, "permanent", save ? json_true() : json_false());
		/* Also notify event handlers */
		if(notify_events && gateway->events_is_enabled()) {
			json_t *info = json_object();
			json_object_set_new(info, "event", json_string("created"));
			json_object_set_new(info, "room", json_integer(videoroom->room_id));
			gateway->notify_event(&janus_videoroom_plugin, session->handle, info);
		}
		goto plugin_response;
	} else if(!strcasecmp(request_text, "destroy")) {
		JANUS_LOG(LOG_VERB, "Attempt to destroy an existing videoroom room\n");
		JANUS_VALIDATE_JSON_OBJECT(root, destroy_parameters,
			error_code, error_cause, TRUE,
			JANUS_VIDEOROOM_ERROR_MISSING_ELEMENT, JANUS_VIDEOROOM_ERROR_INVALID_ELEMENT);
		if(error_code != 0)
			goto plugin_response;
		json_t *room = json_object_get(root, "room");
		json_t *permanent = json_object_get(root, "permanent");
		gboolean save = permanent ? json_is_true(permanent) : FALSE;
		if(save && config == NULL) {
			JANUS_LOG(LOG_ERR, "No configuration file, can't destroy room permanently\n");
			error_code = JANUS_VIDEOROOM_ERROR_UNKNOWN_ERROR;
			g_snprintf(error_cause, 512, "No configuration file, can't destroy room permanently");
			goto plugin_response;
		}
		guint64 room_id = json_integer_value(room);
		janus_mutex_lock(&rooms_mutex);
		janus_videoroom *videoroom = NULL;
		error_code = janus_videoroom_access_room(root, TRUE, FALSE, &videoroom, error_cause, sizeof(error_cause));
		if(error_code != 0) {
			janus_mutex_unlock(&rooms_mutex);
			goto plugin_response;
		}
		/* Notify all participants that the fun is over, and that they'll be kicked */
		JANUS_LOG(LOG_VERB, "Notifying all participants\n");
		json_t *destroyed = json_object();
		json_object_set_new(destroyed, "videoroom", json_string("destroyed"));
		json_object_set_new(destroyed, "room", json_integer(videoroom->room_id));
		GHashTableIter iter;
		gpointer value;
		/* Remove room lazily*/
		videoroom->destroyed = janus_get_monotonic_time();
		old_rooms = g_list_append(old_rooms, videoroom);
		janus_mutex_lock(&videoroom->participants_mutex);
		g_hash_table_iter_init(&iter, videoroom->participants);
		while (g_hash_table_iter_next(&iter, NULL, &value)) {
			janus_videoroom_participant *p = value;
			if(p && p->session) {
				/* Notify the user we're going to destroy the room... */
				int ret = gateway->push_event(p->session->handle, &janus_videoroom_plugin, NULL, destroyed, NULL);
				JANUS_LOG(LOG_VERB, "  >> %d (%s)\n", ret, janus_get_api_error(ret));
				/* ... and then ask the core to remove the handle */
				gateway->end_session(p->session->handle);
			}
		}
		json_decref(destroyed);
		janus_mutex_unlock(&videoroom->participants_mutex);
		/* Also notify event handlers */
		if(notify_events && gateway->events_is_enabled()) {
			json_t *info = json_object();
			json_object_set_new(info, "event", json_string("destroyed"));
			json_object_set_new(info, "room", json_integer(room_id));
			gateway->notify_event(&janus_videoroom_plugin, session->handle, info);
		}
		janus_mutex_unlock(&rooms_mutex);
		if(save) {
			/* This change is permanent: save to the configuration file too
			 * FIXME: We should check if anything fails... */
			JANUS_LOG(LOG_VERB, "Destroying room %"SCNu64" permanently in config file\n", room_id);
			janus_mutex_lock(&config_mutex);
			char cat[BUFSIZ];
			/* The room ID is the category */
			g_snprintf(cat, BUFSIZ, "%"SCNu64, room_id);
			janus_config_remove_category(config, cat);
			/* Save modified configuration */
			janus_config_save(config, config_folder, JANUS_VIDEOROOM_PACKAGE);
			janus_mutex_unlock(&config_mutex);
		}
		/* Done */
		response = json_object();
		json_object_set_new(response, "videoroom", json_string("destroyed"));
		json_object_set_new(response, "room", json_integer(room_id));
		goto plugin_response;
	} else if(!strcasecmp(request_text, "list")) {
		/* List all rooms (but private ones) and their details (except for the secret, of course...) */
		json_t *list = json_array();
		JANUS_LOG(LOG_VERB, "Getting the list of video rooms\n");
		janus_mutex_lock(&rooms_mutex);
		GHashTableIter iter;
		gpointer value;
		g_hash_table_iter_init(&iter, rooms);
		while(g_hash_table_iter_next(&iter, NULL, &value)) {
			janus_videoroom *room = value;
			if(!room)
				continue;
			if(room->is_private) {
				/* Skip private room */
				JANUS_LOG(LOG_VERB, "Skipping private room '%s'\n", room->room_name);
				continue;
			}
			if(!room->destroyed) {
				json_t *rl = json_object();
				json_object_set_new(rl, "room", json_integer(room->room_id));
				json_object_set_new(rl, "description", json_string(room->room_name));
				json_object_set_new(rl, "max_publishers", json_integer(room->max_publishers));
				json_object_set_new(rl, "bitrate", json_integer(room->bitrate));
				json_object_set_new(rl, "fir_freq", json_integer(room->fir_freq));
				json_object_set_new(rl, "audiocodec", json_string(janus_videoroom_audiocodec_name(room->acodec)));
				json_object_set_new(rl, "videocodec", json_string(janus_videoroom_videocodec_name(room->vcodec)));
				json_object_set_new(rl, "record", room->record ? json_true() : json_false());
				json_object_set_new(rl, "rec_dir", json_string(room->rec_dir));
				/* TODO: Should we list participants as well? or should there be a separate API call on a specific room for this? */
				json_object_set_new(rl, "num_participants", json_integer(g_hash_table_size(room->participants)));
				json_array_append_new(list, rl);
			}
		}
		janus_mutex_unlock(&rooms_mutex);
		response = json_object();
		json_object_set_new(response, "videoroom", json_string("success"));
		json_object_set_new(response, "list", list);
		goto plugin_response;
	} else if(!strcasecmp(request_text, "rtp_forward")) {
		JANUS_VALIDATE_JSON_OBJECT(root, rtp_forward_parameters,
			error_code, error_cause, TRUE,
			JANUS_VIDEOROOM_ERROR_MISSING_ELEMENT, JANUS_VIDEOROOM_ERROR_INVALID_ELEMENT);
		if(error_code != 0)
			goto plugin_response;
		json_t *room = json_object_get(root, "room");
		json_t *pub_id = json_object_get(root, "publisher_id");
<<<<<<< HEAD
		int video_port = -1;
		int audio_port = -1;
		int data_port = -1;
=======
		int video_port = -1, video_pt = 0;
		uint32_t video_ssrc = 0;
		int audio_port = -1, audio_pt = 0;
		uint32_t audio_ssrc = 0;
>>>>>>> a7dd5d1d
		json_t *vid_port = json_object_get(root, "video_port");
		if(vid_port) {
			video_port = json_integer_value(vid_port);
			json_t *pt = json_object_get(root, "video_pt");
			if(pt)
				video_pt = json_integer_value(pt);
			json_t *ssrc = json_object_get(root, "video_ssrc");
			if(ssrc)
				video_ssrc = json_integer_value(ssrc);
		}
		json_t *au_port = json_object_get(root, "audio_port");
		if(au_port) {
			audio_port = json_integer_value(au_port);
			json_t *pt = json_object_get(root, "audio_pt");
			if(pt)
				audio_pt = json_integer_value(pt);
			json_t *ssrc = json_object_get(root, "audio_ssrc");
			if(ssrc)
				audio_ssrc = json_integer_value(ssrc);
		}
		json_t *d_port = json_object_get(root, "data_port");
		if(d_port) {
			data_port = json_integer_value(d_port);
		}
		json_t *json_host = json_object_get(root, "host");
		
		guint64 room_id = json_integer_value(room);
		guint64 publisher_id = json_integer_value(pub_id);
		const gchar* host = json_string_value(json_host);
		janus_mutex_lock(&rooms_mutex);
		janus_videoroom *videoroom = NULL;
		error_code = janus_videoroom_access_room(root, TRUE, FALSE, &videoroom, error_cause, sizeof(error_cause));
		janus_mutex_unlock(&rooms_mutex);
		if(error_code != 0)
			goto plugin_response;
		janus_mutex_lock(&videoroom->participants_mutex);
		janus_videoroom_participant* publisher = g_hash_table_lookup(videoroom->participants, &publisher_id);
		if(publisher == NULL) {
			janus_mutex_unlock(&videoroom->participants_mutex);
			JANUS_LOG(LOG_ERR, "No such publisher (%"SCNu64")\n", publisher_id);
			error_code = JANUS_VIDEOROOM_ERROR_NO_SUCH_FEED;
			g_snprintf(error_cause, 512, "No such feed (%"SCNu64")", publisher_id);
			goto plugin_response;
		}
		if(publisher->udp_sock <= 0) {
			publisher->udp_sock = socket(AF_INET, SOCK_DGRAM, IPPROTO_UDP);
			if(publisher->udp_sock <= 0) {
				janus_mutex_unlock(&videoroom->participants_mutex);
				JANUS_LOG(LOG_ERR, "Could not open UDP socket for rtp stream for publisher (%"SCNu64")\n", publisher_id);
				error_code = JANUS_VIDEOROOM_ERROR_UNKNOWN_ERROR;
				g_snprintf(error_cause, 512, "Could not open UDP socket for rtp stream");
				goto plugin_response;
			}
		}
		guint32 audio_handle = 0;
		guint32 video_handle = 0;
		guint32 data_handle = 0;
		if(audio_port > 0) {
<<<<<<< HEAD
			audio_handle = janus_rtp_forwarder_add_helper(publisher, host, audio_port, FALSE, FALSE);
		}
		if(video_port > 0) {
			video_handle = janus_rtp_forwarder_add_helper(publisher, host, video_port, TRUE, FALSE);
		}
		if(data_port > 0) {
			data_handle = janus_rtp_forwarder_add_helper(publisher, host, data_port, FALSE, TRUE);
=======
			audio_handle = janus_videoroom_rtp_forwarder_add_helper(publisher, host, audio_port, audio_pt, audio_ssrc, FALSE);
		}
		if(video_port > 0) {
			video_handle = janus_videoroom_rtp_forwarder_add_helper(publisher, host, video_port, video_pt, video_ssrc, TRUE);
>>>>>>> a7dd5d1d
		}
		janus_mutex_unlock(&videoroom->participants_mutex);
		response = json_object();
		json_t* rtp_stream = json_object();
		if(audio_handle > 0) {
			json_object_set_new(rtp_stream, "audio_stream_id", json_integer(audio_handle));
			json_object_set_new(rtp_stream, "audio", json_integer(audio_port));
		}
		if(video_handle > 0) {
			/* Send a FIR to the new RTP forward publisher */
			char buf[20];
			memset(buf, 0, 20);
			janus_rtcp_fir((char *)&buf, 20, &publisher->fir_seq);
			JANUS_LOG(LOG_VERB, "New RTP forward publisher, sending FIR to %"SCNu64" (%s)\n", publisher->user_id, publisher->display ? publisher->display : "??");
			gateway->relay_rtcp(publisher->session->handle, 1, buf, 20);
			/* Send a PLI too, just in case... */
			memset(buf, 0, 12);
			janus_rtcp_pli((char *)&buf, 12);
			JANUS_LOG(LOG_VERB, "New RTP forward publisher, sending PLI to %"SCNu64" (%s)\n", publisher->user_id, publisher->display ? publisher->display : "??");
			gateway->relay_rtcp(publisher->session->handle, 1, buf, 12);
			/* Done */
			json_object_set_new(rtp_stream, "video_stream_id", json_integer(video_handle));
			json_object_set_new(rtp_stream, "video", json_integer(video_port));
		}
		if(data_handle > 0) {
			json_object_set_new(rtp_stream, "data_stream_id", json_integer(data_handle));
			json_object_set_new(rtp_stream, "data", json_integer(data_port));
		}
		json_object_set_new(rtp_stream, "host", json_string(host));
		json_object_set_new(response, "publisher_id", json_integer(publisher_id));
		json_object_set_new(response, "rtp_stream", rtp_stream);
		json_object_set_new(response, "room", json_integer(room_id));
		json_object_set_new(response, "videoroom", json_string("rtp_forward"));
		goto plugin_response;
	} else if(!strcasecmp(request_text, "stop_rtp_forward")) {
		JANUS_VALIDATE_JSON_OBJECT(root, stop_rtp_forward_parameters,
			error_code, error_cause, TRUE,
			JANUS_VIDEOROOM_ERROR_MISSING_ELEMENT, JANUS_VIDEOROOM_ERROR_INVALID_ELEMENT);
		if(error_code != 0)
			goto plugin_response;
		json_t *room = json_object_get(root, "room");
		json_t *pub_id = json_object_get(root, "publisher_id");
		json_t *id = json_object_get(root, "stream_id");

		guint64 room_id = json_integer_value(room);
		guint64 publisher_id = json_integer_value(pub_id);
		guint32 stream_id = json_integer_value(id);
		janus_mutex_lock(&rooms_mutex);
		janus_videoroom *videoroom = NULL;
		error_code = janus_videoroom_access_room(root, TRUE, FALSE, &videoroom, error_cause, sizeof(error_cause));
		janus_mutex_unlock(&rooms_mutex);
		if(error_code != 0)
			goto plugin_response;
		janus_mutex_lock(&videoroom->participants_mutex);
		janus_videoroom_participant *publisher = g_hash_table_lookup(videoroom->participants, &publisher_id);
		if(publisher == NULL) {
			janus_mutex_unlock(&videoroom->participants_mutex);
			JANUS_LOG(LOG_ERR, "No such publisher (%"SCNu64")\n", publisher_id);
			error_code = JANUS_VIDEOROOM_ERROR_NO_SUCH_FEED;
			g_snprintf(error_cause, 512, "No such feed (%"SCNu64")", publisher_id);
			goto plugin_response;
		}
		janus_mutex_lock(&publisher->rtp_forwarders_mutex);
		if(g_hash_table_lookup(publisher->rtp_forwarders, GUINT_TO_POINTER(stream_id)) == NULL) {
			janus_mutex_unlock(&publisher->rtp_forwarders_mutex);
			janus_mutex_unlock(&videoroom->participants_mutex);
			JANUS_LOG(LOG_ERR, "No such stream (%"SCNu32")\n", stream_id);
			error_code = JANUS_VIDEOROOM_ERROR_NO_SUCH_FEED;
			g_snprintf(error_cause, 512, "No such stream (%"SCNu32")", stream_id);
			goto plugin_response;
		}
		g_hash_table_remove(publisher->rtp_forwarders, GUINT_TO_POINTER(stream_id));
		janus_mutex_unlock(&publisher->rtp_forwarders_mutex);
		janus_mutex_unlock(&videoroom->participants_mutex);
		response = json_object();
		json_object_set_new(response, "videoroom", json_string("stop_rtp_forward"));
		json_object_set_new(response, "room", json_integer(room_id));
		json_object_set_new(response, "publisher_id", json_integer(publisher_id));
		json_object_set_new(response, "stream_id", json_integer(stream_id));
		goto plugin_response;
	} else if(!strcasecmp(request_text, "exists")) {
		/* Check whether a given room exists or not, returns true/false */	
		JANUS_VALIDATE_JSON_OBJECT(root, room_parameters,
			error_code, error_cause, TRUE,
			JANUS_VIDEOROOM_ERROR_MISSING_ELEMENT, JANUS_VIDEOROOM_ERROR_INVALID_ELEMENT);
		if(error_code != 0)
			goto plugin_response;
		json_t *room = json_object_get(root, "room");
		guint64 room_id = json_integer_value(room);
		janus_mutex_lock(&rooms_mutex);
		gboolean room_exists = g_hash_table_contains(rooms, &room_id);
		janus_mutex_unlock(&rooms_mutex);
		response = json_object();
		json_object_set_new(response, "videoroom", json_string("success"));
		json_object_set_new(response, "room", json_integer(room_id));
		json_object_set_new(response, "exists", room_exists ? json_true() : json_false());
		goto plugin_response;
	} else if(!strcasecmp(request_text, "allowed")) {
		JANUS_LOG(LOG_VERB, "Attempt to edit the list of allowed participants in an existing videoroom room\n");
		JANUS_VALIDATE_JSON_OBJECT(root, allowed_parameters,
			error_code, error_cause, TRUE,
			JANUS_VIDEOROOM_ERROR_MISSING_ELEMENT, JANUS_VIDEOROOM_ERROR_INVALID_ELEMENT);
		if(error_code != 0)
			goto plugin_response;
		json_t *action = json_object_get(root, "action");
		json_t *room = json_object_get(root, "room");
		json_t *allowed = json_object_get(root, "allowed");
		const char *action_text = json_string_value(action);
		if(strcasecmp(action_text, "enable") && strcasecmp(action_text, "disable") &&
				strcasecmp(action_text, "add") && strcasecmp(action_text, "remove")) {
			JANUS_LOG(LOG_ERR, "Unsupported action '%s' (allowed)\n", action_text);
			error_code = JANUS_VIDEOROOM_ERROR_INVALID_ELEMENT;
			g_snprintf(error_cause, 512, "Unsupported action '%s' (allowed)", action_text);
			goto plugin_response;
		}
		guint64 room_id = json_integer_value(room);
		janus_mutex_lock(&rooms_mutex);
		janus_videoroom *videoroom = g_hash_table_lookup(rooms, &room_id);
		if(videoroom == NULL) {
			janus_mutex_unlock(&rooms_mutex);
			JANUS_LOG(LOG_ERR, "No such room (%"SCNu64")\n", room_id);
			error_code = JANUS_VIDEOROOM_ERROR_NO_SUCH_ROOM;
			g_snprintf(error_cause, 512, "No such room (%"SCNu64")", room_id);
			goto plugin_response;
		}
		/* A secret may be required for this action */
		JANUS_CHECK_SECRET(videoroom->room_secret, root, "secret", error_code, error_cause,
			JANUS_VIDEOROOM_ERROR_MISSING_ELEMENT, JANUS_VIDEOROOM_ERROR_INVALID_ELEMENT, JANUS_VIDEOROOM_ERROR_UNAUTHORIZED);
		if(error_code != 0) {
			janus_mutex_unlock(&rooms_mutex);
			goto plugin_response;
		}
		if(!strcasecmp(action_text, "enable")) {
			JANUS_LOG(LOG_VERB, "Enabling the check on allowed authorization tokens for room %"SCNu64"\n", room_id);
			videoroom->check_tokens = TRUE;
		} else if(!strcasecmp(action_text, "disable")) {
			JANUS_LOG(LOG_VERB, "Disabling the check on allowed authorization tokens for room %"SCNu64" (free entry)\n", room_id);
			videoroom->check_tokens = FALSE;
		} else {
			gboolean add = !strcasecmp(action_text, "add");
			if(allowed) {
				/* Make sure the "allowed" array only contains strings */
				gboolean ok = TRUE;
				if(json_array_size(allowed) > 0) {
					size_t i = 0;
					for(i=0; i<json_array_size(allowed); i++) {
						json_t *a = json_array_get(allowed, i);
						if(!a || !json_is_string(a)) {
							ok = FALSE;
							break;
						}
					}
				}
				if(!ok) {
					JANUS_LOG(LOG_ERR, "Invalid element in the allowed array (not a string)\n");
					error_code = JANUS_VIDEOROOM_ERROR_INVALID_ELEMENT;
					g_snprintf(error_cause, 512, "Invalid element in the allowed array (not a string)");
					janus_mutex_unlock(&rooms_mutex);
					goto plugin_response;
				}
				size_t i = 0;
				for(i=0; i<json_array_size(allowed); i++) {
					const char *token = json_string_value(json_array_get(allowed, i));
					if(add) {
						if(!g_hash_table_lookup(videoroom->allowed, token))
							g_hash_table_insert(videoroom->allowed, g_strdup(token), GINT_TO_POINTER(TRUE));
					} else {
						g_hash_table_remove(videoroom->allowed, token);
					}
				}
			}
		}
		/* Prepare response */
		response = json_object();
		json_object_set_new(response, "videoroom", json_string("success"));
		json_object_set_new(response, "room", json_integer(videoroom->room_id));
		json_t *list = json_array();
		if(strcasecmp(action_text, "disable")) {
			if(g_hash_table_size(videoroom->allowed) > 0) {
				GHashTableIter iter;
				gpointer key;
				g_hash_table_iter_init(&iter, videoroom->allowed);
				while(g_hash_table_iter_next(&iter, &key, NULL)) {
					char *token = key;
					json_array_append_new(list, json_string(token));
				}
			}
			json_object_set_new(response, "allowed", list);
		}
		/* Done */
		janus_mutex_unlock(&rooms_mutex);
		JANUS_LOG(LOG_VERB, "VideoRoom room allowed list updated\n");
		goto plugin_response;
	} else if(!strcasecmp(request_text, "kick")) {
		JANUS_LOG(LOG_VERB, "Attempt to kick a participant from an existing videoroom room\n");
		JANUS_VALIDATE_JSON_OBJECT(root, kick_parameters,
			error_code, error_cause, TRUE,
			JANUS_VIDEOROOM_ERROR_MISSING_ELEMENT, JANUS_VIDEOROOM_ERROR_INVALID_ELEMENT);
		if(error_code != 0)
			goto plugin_response;
		json_t *room = json_object_get(root, "room");
		json_t *id = json_object_get(root, "id");
		guint64 room_id = json_integer_value(room);
		janus_mutex_lock(&rooms_mutex);
		janus_videoroom *videoroom = g_hash_table_lookup(rooms, &room_id);
		if(videoroom == NULL) {
			janus_mutex_unlock(&rooms_mutex);
			JANUS_LOG(LOG_ERR, "No such room (%"SCNu64")\n", room_id);
			error_code = JANUS_VIDEOROOM_ERROR_NO_SUCH_ROOM;
			g_snprintf(error_cause, 512, "No such room (%"SCNu64")", room_id);
			goto plugin_response;
		}
		janus_mutex_lock(&videoroom->participants_mutex);
		/* A secret may be required for this action */
		JANUS_CHECK_SECRET(videoroom->room_secret, root, "secret", error_code, error_cause,
			JANUS_VIDEOROOM_ERROR_MISSING_ELEMENT, JANUS_VIDEOROOM_ERROR_INVALID_ELEMENT, JANUS_VIDEOROOM_ERROR_UNAUTHORIZED);
		if(error_code != 0) {
			janus_mutex_unlock(&videoroom->participants_mutex);
			janus_mutex_unlock(&rooms_mutex);
			goto plugin_response;
		}
		guint64 user_id = json_integer_value(id);
		janus_videoroom_participant *participant = g_hash_table_lookup(videoroom->participants, &user_id);
		if(participant == NULL) {
			janus_mutex_unlock(&videoroom->participants_mutex);
			janus_mutex_unlock(&rooms_mutex);
			JANUS_LOG(LOG_ERR, "No such user %"SCNu64" in room %"SCNu64"\n", user_id, room_id);
			error_code = JANUS_VIDEOROOM_ERROR_NO_SUCH_FEED;
			g_snprintf(error_cause, 512, "No such user %"SCNu64" in room %"SCNu64, user_id, room_id);
			goto plugin_response;
		}
		/* Tell the core to tear down the PeerConnection, hangup_media will do the rest
		 * 	FIXME: this only kicks the publisher, but not the subscriptions it created */
		if(participant && participant->session)
			gateway->close_pc(participant->session->handle);
		JANUS_LOG(LOG_VERB, "Kicked user %"SCNu64" from room %"SCNu64"\n", user_id, room_id);
		/* Prepare response */
		response = json_object();
		json_object_set_new(response, "videoroom", json_string("success"));
		/* Done */
		janus_mutex_unlock(&videoroom->participants_mutex);
		janus_mutex_unlock(&rooms_mutex);
		goto plugin_response;
	} else if(!strcasecmp(request_text, "listparticipants")) {
		/* List all participants in a room, specifying whether they're publishers or just attendees */	
		JANUS_VALIDATE_JSON_OBJECT(root, room_parameters,
			error_code, error_cause, TRUE,
			JANUS_VIDEOROOM_ERROR_MISSING_ELEMENT, JANUS_VIDEOROOM_ERROR_INVALID_ELEMENT);
		if(error_code != 0)
			goto plugin_response;
		json_t *room = json_object_get(root, "room");
		guint64 room_id = json_integer_value(room);
		janus_mutex_lock(&rooms_mutex);
		janus_videoroom *videoroom = NULL;
		error_code = janus_videoroom_access_room(root, FALSE, FALSE, &videoroom, error_cause, sizeof(error_cause));
		janus_mutex_unlock(&rooms_mutex);
		if(error_code != 0)
			goto plugin_response;
		/* Return a list of all participants (whether they're publishing or not) */
		json_t *list = json_array();
		GHashTableIter iter;
		gpointer value;
		janus_mutex_lock(&videoroom->participants_mutex);
		g_hash_table_iter_init(&iter, videoroom->participants);
		while (!videoroom->destroyed && g_hash_table_iter_next(&iter, NULL, &value)) {
			janus_videoroom_participant *p = value;
			json_t *pl = json_object();
			json_object_set_new(pl, "id", json_integer(p->user_id));
			if(p->display)
				json_object_set_new(pl, "display", json_string(p->display));
			json_object_set_new(pl, "publisher", (p->sdp && p->session->started) ? json_true() : json_false());
			if ((p->sdp && p->session->started)) {
				json_object_set_new(pl, "internal_audio_ssrc", json_integer(p->audio_ssrc));
				json_object_set_new(pl, "internal_video_ssrc", json_integer(p->video_ssrc));
			}
			json_array_append_new(list, pl);
		}
		janus_mutex_unlock(&videoroom->participants_mutex);
		response = json_object();
		json_object_set_new(response, "videoroom", json_string("participants"));
		json_object_set_new(response, "room", json_integer(room_id));
		json_object_set_new(response, "participants", list);
		goto plugin_response;
	} else if(!strcasecmp(request_text, "listforwarders")) {
		/* List all forwarders in a room */	
		JANUS_VALIDATE_JSON_OBJECT(root, room_parameters,
			error_code, error_cause, TRUE,
			JANUS_VIDEOROOM_ERROR_MISSING_ELEMENT, JANUS_VIDEOROOM_ERROR_INVALID_ELEMENT);
		if(error_code != 0)
			goto plugin_response;
		json_t *room = json_object_get(root, "room");
		guint64 room_id = json_integer_value(room);
		janus_mutex_lock(&rooms_mutex);
		janus_videoroom *videoroom = g_hash_table_lookup(rooms, &room_id);
		if(videoroom == NULL) {
			JANUS_LOG(LOG_ERR, "No such room (%"SCNu64")\n", room_id);
			error_code = JANUS_VIDEOROOM_ERROR_NO_SUCH_ROOM;
			g_snprintf(error_cause, 512, "No such room (%"SCNu64")", room_id);
			janus_mutex_unlock(&rooms_mutex);
			goto plugin_response;
		}
		if(videoroom->destroyed) {
			JANUS_LOG(LOG_ERR, "No such room (%"SCNu64")\n", room_id);
			error_code = JANUS_VIDEOROOM_ERROR_NO_SUCH_ROOM;
			g_snprintf(error_cause, 512, "No such room (%"SCNu64")", room_id);
			janus_mutex_unlock(&rooms_mutex);
			goto plugin_response;
		}
		/* A secret may be required for this action */
		JANUS_CHECK_SECRET(videoroom->room_secret, root, "secret", error_code, error_cause,
			JANUS_VIDEOROOM_ERROR_MISSING_ELEMENT, JANUS_VIDEOROOM_ERROR_INVALID_ELEMENT, JANUS_VIDEOROOM_ERROR_UNAUTHORIZED);
		if(error_code != 0) {
			janus_mutex_unlock(&rooms_mutex);
			goto plugin_response;
		}
		/* Return a list of all forwarders */
		json_t *list = json_array();
		GHashTableIter iter;
		gpointer value;
		janus_mutex_lock(&videoroom->participants_mutex);
		g_hash_table_iter_init(&iter, videoroom->participants);
		while (!videoroom->destroyed && g_hash_table_iter_next(&iter, NULL, &value)) {
			janus_videoroom_participant *p = value;
			janus_mutex_lock(&p->rtp_forwarders_mutex);
			if(g_hash_table_size(p->rtp_forwarders) == 0) {
				janus_mutex_unlock(&p->rtp_forwarders_mutex);
				continue;
			}
			json_t *pl = json_object();
			json_object_set_new(pl, "publisher_id", json_integer(p->user_id));
			if(p->display)
				json_object_set_new(pl, "display", json_string(p->display));
			json_t *flist = json_array();
			GHashTableIter iter_f;
			gpointer key_f, value_f;			
			g_hash_table_iter_init(&iter_f, p->rtp_forwarders);
			while(g_hash_table_iter_next(&iter_f, &key_f, &value_f)) {				
				json_t *fl = json_object();
				guint32 rpk = GPOINTER_TO_UINT(key_f);
				janus_videoroom_rtp_forwarder *rpv = value_f;
				json_object_set_new(fl, "ip", json_string(inet_ntoa(rpv->serv_addr.sin_addr)));
<<<<<<< HEAD
				if(rpv->is_data) {
					json_object_set_new(fl, "data_stream_id", json_integer(rpk));
					json_object_set_new(fl, "port", json_integer(ntohs(rpv->serv_addr.sin_port)));
				} else if(rpv->is_video) {
=======
				if(rpv->is_video) {
>>>>>>> a7dd5d1d
					json_object_set_new(fl, "video_stream_id", json_integer(rpk));
					json_object_set_new(fl, "port", json_integer(ntohs(rpv->serv_addr.sin_port)));
					if(rpv->payload_type)
						json_object_set_new(fl, "pt", json_integer(rpv->payload_type));
					if(rpv->ssrc)
						json_object_set_new(fl, "ssrc", json_integer(rpv->ssrc));
				} else {
					json_object_set_new(fl, "audio_stream_id", json_integer(rpk));
					json_object_set_new(fl, "port", json_integer(ntohs(rpv->serv_addr.sin_port)));
					if(rpv->payload_type)
						json_object_set_new(fl, "pt", json_integer(rpv->payload_type));
					if(rpv->ssrc)
						json_object_set_new(fl, "ssrc", json_integer(rpv->ssrc));
				}
				json_array_append_new(flist, fl);
			}		
			janus_mutex_unlock(&p->rtp_forwarders_mutex);
			json_object_set_new(pl, "rtp_forwarder", flist);
			json_array_append_new(list, pl);
		}
		janus_mutex_unlock(&videoroom->participants_mutex);
		janus_mutex_unlock(&rooms_mutex);
		response = json_object();
		json_object_set_new(response, "room", json_integer(room_id));
		json_object_set_new(response, "rtp_forwarders", list);
		goto plugin_response;
	} else if(!strcasecmp(request_text, "join") || !strcasecmp(request_text, "joinandconfigure")
			|| !strcasecmp(request_text, "configure") || !strcasecmp(request_text, "publish") || !strcasecmp(request_text, "unpublish")
			|| !strcasecmp(request_text, "start") || !strcasecmp(request_text, "pause") || !strcasecmp(request_text, "switch") || !strcasecmp(request_text, "stop")
			|| !strcasecmp(request_text, "add") || !strcasecmp(request_text, "remove") || !strcasecmp(request_text, "leave")) {
		/* These messages are handled asynchronously */

		janus_videoroom_message *msg = g_malloc0(sizeof(janus_videoroom_message));
		msg->handle = handle;
		msg->transaction = transaction;
		msg->message = root;
		msg->jsep = jsep;
		g_async_queue_push(messages, msg);

		return janus_plugin_result_new(JANUS_PLUGIN_OK_WAIT, NULL, NULL);
	} else {
		JANUS_LOG(LOG_VERB, "Unknown request '%s'\n", request_text);
		error_code = JANUS_VIDEOROOM_ERROR_INVALID_REQUEST;
		g_snprintf(error_cause, 512, "Unknown request '%s'", request_text);
	}

plugin_response:
		{
			if(error_code == 0 && !response) {
				error_code = JANUS_VIDEOROOM_ERROR_UNKNOWN_ERROR;
				g_snprintf(error_cause, 512, "Invalid response");
			}
			if(error_code != 0) {
				/* Prepare JSON error event */
				json_t *event = json_object();
				json_object_set_new(event, "videoroom", json_string("event"));
				json_object_set_new(event, "error_code", json_integer(error_code));
				json_object_set_new(event, "error", json_string(error_cause));
				response = event;
			}
			if(root != NULL)
				json_decref(root);
			if(jsep != NULL)
				json_decref(jsep);
			g_free(transaction);

			return janus_plugin_result_new(JANUS_PLUGIN_OK, NULL, response);
		}

}

void janus_videoroom_setup_media(janus_plugin_session *handle) {
	JANUS_LOG(LOG_INFO, "WebRTC media is now available\n");
	if(g_atomic_int_get(&stopping) || !g_atomic_int_get(&initialized))
		return;
	janus_videoroom_session *session = (janus_videoroom_session *)handle->plugin_handle;	
	if(!session) {
		JANUS_LOG(LOG_ERR, "No session associated with this handle...\n");
		return;
	}
	if(session->destroyed)
		return;
	g_atomic_int_set(&session->hangingup, 0);

	/* Media relaying can start now */
	session->started = TRUE;

	if(session->participant) {
		/* If this is a publisher, notify all listeners about the fact they can
		 * now subscribe; if this is a listener, instead, ask the publisher a FIR */
		if(session->participant_type == janus_videoroom_p_type_publisher) {
			janus_videoroom_participant *participant = (janus_videoroom_participant *)session->participant;
			/* Notify all other participants that there's a new boy in town */
			json_t *list = json_array();
			json_t *pl = json_object();
			json_object_set_new(pl, "id", json_integer(participant->user_id));
			if(participant->display)
				json_object_set_new(pl, "display", json_string(participant->display));
			json_array_append_new(list, pl);
			json_t *pub = json_object();
			json_object_set_new(pub, "videoroom", json_string("event"));
			json_object_set_new(pub, "room", json_integer(participant->room->room_id));
			json_object_set_new(pub, "publishers", list);
			GHashTableIter iter;
			gpointer value;
			janus_videoroom *videoroom = participant->room;
			janus_mutex_lock(&videoroom->participants_mutex);
			g_hash_table_iter_init(&iter, videoroom->participants);
			while (!videoroom->destroyed && g_hash_table_iter_next(&iter, NULL, &value)) {
				janus_videoroom_participant *p = value;
				if(p == participant) {
					continue;	/* Skip the new publisher itself */
				}
				JANUS_LOG(LOG_VERB, "Notifying participant %"SCNu64" (%s)\n", p->user_id, p->display ? p->display : "??");
				int ret = gateway->push_event(p->session->handle, &janus_videoroom_plugin, NULL, pub, NULL);
				JANUS_LOG(LOG_VERB, "  >> %d (%s)\n", ret, janus_get_api_error(ret));
			}
			json_decref(pub);
			janus_mutex_unlock(&videoroom->participants_mutex);
			/* Also notify event handlers */
			if(notify_events && gateway->events_is_enabled()) {
				json_t *info = json_object();
				json_object_set_new(info, "event", json_string("published"));
				json_object_set_new(info, "room", json_integer(participant->room->room_id));
				json_object_set_new(info, "id", json_integer(participant->user_id));
				gateway->notify_event(&janus_videoroom_plugin, session->handle, info);
			}
		} else if(session->participant_type == janus_videoroom_p_type_subscriber) {
			janus_videoroom_listener *l = (janus_videoroom_listener *)session->participant;
			if(l && l->feed) {
				janus_videoroom_participant *p = l->feed;
				if(p && p->session) {
					/* Send a FIR */
					char buf[20];
					memset(buf, 0, 20);
					janus_rtcp_fir((char *)&buf, 20, &p->fir_seq);
					JANUS_LOG(LOG_VERB, "New listener available, sending FIR to %"SCNu64" (%s)\n", p->user_id, p->display ? p->display : "??");
					gateway->relay_rtcp(p->session->handle, 1, buf, 20);
					/* Send a PLI too, just in case... */
					memset(buf, 0, 12);
					janus_rtcp_pli((char *)&buf, 12);
					JANUS_LOG(LOG_VERB, "New listener available, sending PLI to %"SCNu64" (%s)\n", p->user_id, p->display ? p->display : "??");
					gateway->relay_rtcp(p->session->handle, 1, buf, 12);
					/* Also notify event handlers */
					if(notify_events && gateway->events_is_enabled()) {
						json_t *info = json_object();
						json_object_set_new(info, "event", json_string("subscribed"));
						json_object_set_new(info, "room", json_integer(p->room->room_id));
						json_object_set_new(info, "feed", json_integer(p->user_id));
						gateway->notify_event(&janus_videoroom_plugin, session->handle, info);
					}
				}
			}
		} else if(session->participant_type == janus_videoroom_p_type_subscriber_muxed) {
			/* Do the same, but for all feeds */
			janus_videoroom_listener_muxed *listener = (janus_videoroom_listener_muxed *)session->participant;
			if(listener == NULL)
				return;
			GSList *ps = listener->listeners;
			while(ps) {
				janus_videoroom_listener *l = (janus_videoroom_listener *)ps->data;
				if(l && l->feed) {
					janus_videoroom_participant *p = l->feed;
					if(p && p->session) {
						/* Send a FIR */
						char buf[20];
						memset(buf, 0, 20);
						janus_rtcp_fir((char *)&buf, 20, &p->fir_seq);
						JANUS_LOG(LOG_VERB, "New Multiplexed listener available, sending FIR to %"SCNu64" (%s)\n", p->user_id, p->display ? p->display : "??");
						gateway->relay_rtcp(p->session->handle, 1, buf, 20);
						/* Send a PLI too, just in case... */
						memset(buf, 0, 12);
						janus_rtcp_pli((char *)&buf, 12);
						JANUS_LOG(LOG_VERB, "New Multiplexed listener available, sending PLI to %"SCNu64" (%s)\n", p->user_id, p->display ? p->display : "??");
						gateway->relay_rtcp(p->session->handle, 1, buf, 12);
					}
				}
				ps = ps->next;
			}
		}
	}
}

void janus_videoroom_incoming_rtp(janus_plugin_session *handle, int video, char *buf, int len) {
	if(handle == NULL || handle->stopped || g_atomic_int_get(&stopping) || !g_atomic_int_get(&initialized) || !gateway)
		return;
	janus_videoroom_session *session = (janus_videoroom_session *)handle->plugin_handle;
	if(!session || session->destroyed || !session->participant || session->participant_type != janus_videoroom_p_type_publisher)
		return;
	janus_videoroom_participant *participant = (janus_videoroom_participant *)session->participant;
	if((!video && participant->audio_active) || (video && participant->video_active)) {
		/* Update payload type and SSRC */
		janus_mutex_lock(&participant->rtp_forwarders_mutex);
		rtp_header *rtp = (rtp_header *)buf;
		rtp->type = video ? participant->video_pt : participant->audio_pt;
		rtp->ssrc = htonl(video ? participant->video_ssrc : participant->audio_ssrc);
		/* Forward RTP to the appropriate port for the rtp_forwarders associated with this publisher, if there are any */
		GHashTableIter iter;
		gpointer value;
		g_hash_table_iter_init(&iter, participant->rtp_forwarders);
		while(participant->udp_sock > 0 && g_hash_table_iter_next(&iter, NULL, &value)) {
			janus_videoroom_rtp_forwarder* rtp_forward = (janus_videoroom_rtp_forwarder*)value;
			/* Check if payload type and/or SSRC need to be overwritten for this forwarder */
			int pt = rtp->type;
			uint32_t ssrc = ntohl(rtp->ssrc);
			if(rtp_forward->payload_type > 0)
				rtp->type = rtp_forward->payload_type;
			if(rtp_forward->ssrc > 0)
				rtp->ssrc = htonl(rtp_forward->ssrc);
			if(video && rtp_forward->is_video) {
				sendto(participant->udp_sock, buf, len, 0, (struct sockaddr*)&rtp_forward->serv_addr, sizeof(rtp_forward->serv_addr));
			}
			else if(!video && !rtp_forward->is_video && !rtp_forward->is_data) {
				sendto(participant->udp_sock, buf, len, 0, (struct sockaddr*)&rtp_forward->serv_addr, sizeof(rtp_forward->serv_addr));
			}
			/* Restore original values of payload type and SSRC before going on */
			rtp->type = pt;
			rtp->ssrc = htonl(ssrc);
		}
		janus_mutex_unlock(&participant->rtp_forwarders_mutex);
		/* Save the frame if we're recording */
		janus_recorder_save_frame(video ? participant->vrc : participant->arc, buf, len);
		/* Done, relay it */
		janus_videoroom_rtp_relay_packet packet;
		packet.data = rtp;
		packet.length = len;
		packet.is_video = video;
		/* Backup the actual timestamp and sequence number set by the publisher, in case switching is involved */
		packet.timestamp = ntohl(packet.data->timestamp);
		packet.seq_number = ntohs(packet.data->seq_number);
		/* Go */
		g_slist_foreach(participant->listeners, janus_videoroom_relay_rtp_packet, &packet);
		
		/* Check if we need to send any REMB, FIR or PLI back to this publisher */
		if(video && participant->video_active) {
			/* Did we send a REMB already, or is it time to send one? */
			gboolean send_remb = FALSE;
			if(participant->remb_latest == 0 && participant->remb_startup > 0) {
				/* Still in the starting phase, send the ramp-up REMB feedback */
				send_remb = TRUE;
			} else if(participant->remb_latest > 0 && janus_get_monotonic_time()-participant->remb_latest >= 5*G_USEC_PER_SEC) {
				/* 5 seconds have passed since the last REMB, send a new one */
				send_remb = TRUE;
			}		
			if(send_remb) {
				/* We send a few incremental REMB messages at startup */
				uint64_t bitrate = (participant->bitrate ? participant->bitrate : 256*1024);
				if(participant->remb_startup > 0) {
					bitrate = bitrate/participant->remb_startup;
					participant->remb_startup--;
				}
				JANUS_LOG(LOG_VERB, "Sending REMB (%s, %"SCNu64")\n", participant->display, bitrate);
				char rtcpbuf[24];
				janus_rtcp_remb((char *)(&rtcpbuf), 24, bitrate);
				gateway->relay_rtcp(handle, video, rtcpbuf, 24);
				if(participant->remb_startup == 0)
					participant->remb_latest = janus_get_monotonic_time();
			}
			/* Generate FIR/PLI too, if needed */
			if(video && participant->video_active && (participant->room->fir_freq > 0)) {
				/* FIXME Very ugly hack to generate RTCP every tot seconds/frames */
				gint64 now = janus_get_monotonic_time();
				if((now-participant->fir_latest) >= (participant->room->fir_freq*G_USEC_PER_SEC)) {
					/* FIXME We send a FIR every tot seconds */
					participant->fir_latest = now;
					char rtcpbuf[24];
					memset(rtcpbuf, 0, 24);
					janus_rtcp_fir((char *)&rtcpbuf, 20, &participant->fir_seq);
					JANUS_LOG(LOG_VERB, "Sending FIR to %"SCNu64" (%s)\n", participant->user_id, participant->display ? participant->display : "??");
					gateway->relay_rtcp(handle, video, rtcpbuf, 20);
					/* Send a PLI too, just in case... */
					memset(rtcpbuf, 0, 12);
					janus_rtcp_pli((char *)&rtcpbuf, 12);
					JANUS_LOG(LOG_VERB, "Sending PLI to %"SCNu64" (%s)\n", participant->user_id, participant->display ? participant->display : "??");
					gateway->relay_rtcp(handle, video, rtcpbuf, 12);
				}
			}
		}
	}
}

void janus_videoroom_incoming_rtcp(janus_plugin_session *handle, int video, char *buf, int len) {
	if(g_atomic_int_get(&stopping) || !g_atomic_int_get(&initialized))
		return;
	janus_videoroom_session *session = (janus_videoroom_session *)handle->plugin_handle;	
	if(!session) {
		JANUS_LOG(LOG_ERR, "No session associated with this handle...\n");
		return;
	}
	if(session->destroyed)
		return;
	if(session->participant_type == janus_videoroom_p_type_subscriber) {
		/* A listener sent some RTCP, check what it is and if we need to forward it to the publisher */
		janus_videoroom_listener *l = (janus_videoroom_listener *)session->participant;
		if(!l || !l->video)
			return;	/* The only feedback we handle is video related anyway... */
		if(janus_rtcp_has_fir(buf, len)) {
			/* We got a FIR, forward it to the publisher */
			if(l->feed) {
				janus_videoroom_participant *p = l->feed;
				if(p && p->session) {
					char rtcpbuf[20];
					memset(rtcpbuf, 0, 20);
					janus_rtcp_fir((char *)&rtcpbuf, 20, &p->fir_seq);
					JANUS_LOG(LOG_VERB, "Got a FIR from a listener, forwarding it to %"SCNu64" (%s)\n", p->user_id, p->display ? p->display : "??");
					gateway->relay_rtcp(p->session->handle, 1, rtcpbuf, 20);
				}
			}
		}
		if(janus_rtcp_has_pli(buf, len)) {
			/* We got a PLI, forward it to the publisher */
			if(l->feed) {
				janus_videoroom_participant *p = l->feed;
				if(p && p->session) {
					char rtcpbuf[12];
					memset(rtcpbuf, 0, 12);
					janus_rtcp_pli((char *)&rtcpbuf, 12);
					JANUS_LOG(LOG_VERB, "Got a PLI from a listener, forwarding it to %"SCNu64" (%s)\n", p->user_id, p->display ? p->display : "??");
					gateway->relay_rtcp(p->session->handle, 1, rtcpbuf, 12);
				}
			}
		}
		uint64_t bitrate = janus_rtcp_get_remb(buf, len);
		if(bitrate > 0) {
			/* FIXME We got a REMB from this listener, should we do something about it? */
		}
	}
}

void janus_videoroom_incoming_data(janus_plugin_session *handle, char *buf, int len) {
	if(handle == NULL || handle->stopped || g_atomic_int_get(&stopping) || !g_atomic_int_get(&initialized) || !gateway)
		return;
	if(buf == NULL || len <= 0)
		return;
	janus_videoroom_session *session = (janus_videoroom_session *)handle->plugin_handle;
	if(!session || session->destroyed || !session->participant || session->participant_type != janus_videoroom_p_type_publisher)
		return;
	janus_videoroom_participant *participant = (janus_videoroom_participant *)session->participant;
	/* Any forwarder involved? */
	janus_mutex_lock(&participant->rtp_forwarders_mutex);
	/* Forward RTP to the appropriate port for the rtp_forwarders associated with this publisher, if there are any */
	GHashTableIter iter;
	gpointer value;
	g_hash_table_iter_init(&iter, participant->rtp_forwarders);
	while(participant->udp_sock > 0 && g_hash_table_iter_next(&iter, NULL, &value)) {
		rtp_forwarder* rtp_forward = (rtp_forwarder*)value;
		if(rtp_forward->is_data) {
			sendto(participant->udp_sock, buf, len, 0, (struct sockaddr*)&rtp_forward->serv_addr, sizeof(rtp_forward->serv_addr));
		}
	}
	janus_mutex_unlock(&participant->rtp_forwarders_mutex);
	/* Get a string out of the data */
	char *text = g_malloc0(len+1);
	memcpy(text, buf, len);
	*(text+len) = '\0';
	JANUS_LOG(LOG_VERB, "Got a DataChannel message (%zu bytes) to forward: %s\n", strlen(text), text);
	/* Save the message if we're recording */
	janus_recorder_save_frame(participant->drc, text, strlen(text));
	/* Relay to all listeners */
	g_slist_foreach(participant->listeners, janus_videoroom_relay_data_packet, text);
	g_free(text);
}

void janus_videoroom_slow_link(janus_plugin_session *handle, int uplink, int video) {
	/* The core is informing us that our peer got too many NACKs, are we pushing media too hard? */
	if(handle == NULL || handle->stopped || g_atomic_int_get(&stopping) || !g_atomic_int_get(&initialized) || !gateway)
		return;
	janus_videoroom_session *session = (janus_videoroom_session *)handle->plugin_handle;
	if(!session || session->destroyed || !session->participant)
		return;
	/* Check if it's an uplink (publisher) or downlink (viewer) issue */
	if(session->participant_type == janus_videoroom_p_type_publisher) {
		if(!uplink) {
			janus_videoroom_participant *publisher = (janus_videoroom_participant *)session->participant;
			if(publisher) {
				/* Send an event on the handle to notify the application: it's
				 * up to the application to then choose a policy and enforce it */
				json_t *event = json_object();
				json_object_set_new(event, "videoroom", json_string("slow_link"));
				/* Also add info on what the current bitrate cap is */
				uint64_t bitrate = (publisher->bitrate ? publisher->bitrate : 256*1024);
				json_object_set_new(event, "current-bitrate", json_integer(bitrate));
				gateway->push_event(session->handle, &janus_videoroom_plugin, NULL, event, NULL);
				json_decref(event);
			}
		} else {
			JANUS_LOG(LOG_WARN, "Got a slow uplink on a VideoRoom publisher? Weird, because it doesn't receive media...\n");
		}
	} else if(session->participant_type == janus_videoroom_p_type_subscriber) {
		if(uplink) {
			janus_videoroom_listener *viewer = (janus_videoroom_listener *)session->participant;
			if(viewer) {
				/* Send an event on the handle to notify the application: it's
				 * up to the application to then choose a policy and enforce it */
				json_t *event = json_object();
				json_object_set_new(event, "videoroom", json_string("slow_link"));
				gateway->push_event(session->handle, &janus_videoroom_plugin, NULL, event, NULL);
				json_decref(event);
			}
		} else {
			JANUS_LOG(LOG_WARN, "Got a slow downlink on a VideoRoom viewer? Weird, because it doesn't send media...\n");
		}
	} else if(session->participant_type == janus_videoroom_p_type_subscriber_muxed) {
		/* TBD. */
	}
}

static void janus_videoroom_recorder_create(janus_videoroom_participant *participant, gboolean audio, gboolean video, gboolean data) {
	char filename[255];
	gint64 now = janus_get_real_time();
	if(audio) {
		memset(filename, 0, 255);
		if(participant->recording_base) {
			/* Use the filename and path we have been provided */
			g_snprintf(filename, 255, "%s-audio", participant->recording_base);
			participant->arc = janus_recorder_create(participant->room->rec_dir,
				janus_videoroom_audiocodec_name(participant->room->acodec), filename);
			if(participant->arc == NULL) {
				JANUS_LOG(LOG_ERR, "Couldn't open an audio recording file for this publisher!\n");
			}
		} else {
			/* Build a filename */
			g_snprintf(filename, 255, "videoroom-%"SCNu64"-user-%"SCNu64"-%"SCNi64"-audio",
				participant->room->room_id, participant->user_id, now);
			participant->arc = janus_recorder_create(participant->room->rec_dir,
				janus_videoroom_audiocodec_name(participant->room->acodec), filename);
			if(participant->arc == NULL) {
				JANUS_LOG(LOG_ERR, "Couldn't open an audio recording file for this publisher!\n");
			}
		}
	}
	if(video) {
		memset(filename, 0, 255);
		if(participant->recording_base) {
			/* Use the filename and path we have been provided */
			g_snprintf(filename, 255, "%s-video", participant->recording_base);
			participant->vrc = janus_recorder_create(participant->room->rec_dir,
				janus_videoroom_videocodec_name(participant->room->vcodec), filename);
			if(participant->vrc == NULL) {
				JANUS_LOG(LOG_ERR, "Couldn't open an video recording file for this publisher!\n");
			}
		} else {
			/* Build a filename */
			g_snprintf(filename, 255, "videoroom-%"SCNu64"-user-%"SCNu64"-%"SCNi64"-video",
				participant->room->room_id, participant->user_id, now);
			participant->vrc = janus_recorder_create(participant->room->rec_dir,
				janus_videoroom_videocodec_name(participant->room->vcodec), filename);
			if(participant->vrc == NULL) {
				JANUS_LOG(LOG_ERR, "Couldn't open an video recording file for this publisher!\n");
			}
		}
	}
	if(data) {
		memset(filename, 0, 255);
		if(participant->recording_base) {
			/* Use the filename and path we have been provided */
			g_snprintf(filename, 255, "%s-data", participant->recording_base);
			participant->drc = janus_recorder_create(participant->room->rec_dir,
				"text", filename);
			if(participant->drc == NULL) {
				JANUS_LOG(LOG_ERR, "Couldn't open an data recording file for this publisher!\n");
			}
		} else {
			/* Build a filename */
			g_snprintf(filename, 255, "videoroom-%"SCNu64"-user-%"SCNu64"-%"SCNi64"-data",
				participant->room->room_id, participant->user_id, now);
			participant->drc = janus_recorder_create(participant->room->rec_dir,
				"text", filename);
			if(participant->drc == NULL) {
				JANUS_LOG(LOG_ERR, "Couldn't open an data recording file for this publisher!\n");
			}
		}
	}
}

static void janus_videoroom_recorder_close(janus_videoroom_participant *participant) {
	if(participant->arc) {
		janus_recorder_close(participant->arc);
		JANUS_LOG(LOG_INFO, "Closed audio recording %s\n", participant->arc->filename ? participant->arc->filename : "??");
		janus_recorder_free(participant->arc);
	}
	participant->arc = NULL;
	if(participant->vrc) {
		janus_recorder_close(participant->vrc);
		JANUS_LOG(LOG_INFO, "Closed video recording %s\n", participant->vrc->filename ? participant->vrc->filename : "??");
		janus_recorder_free(participant->vrc);
	}
	participant->vrc = NULL;
	if(participant->drc) {
		janus_recorder_close(participant->drc);
		JANUS_LOG(LOG_INFO, "Closed data recording %s\n", participant->drc->filename ? participant->drc->filename : "??");
		janus_recorder_free(participant->drc);
	}
	participant->drc = NULL;
}

void janus_videoroom_hangup_media(janus_plugin_session *handle) {
	JANUS_LOG(LOG_INFO, "No WebRTC media anymore\n");
	if(g_atomic_int_get(&stopping) || !g_atomic_int_get(&initialized))
		return;
	janus_videoroom_session *session = (janus_videoroom_session *)handle->plugin_handle;	
	if(!session) {
		JANUS_LOG(LOG_ERR, "No session associated with this handle...\n");
		return;
	}
	session->started = FALSE;
	if(session->destroyed)
		return;
	if(g_atomic_int_add(&session->hangingup, 1))
		return;
	/* Send an event to the browser and tell the PeerConnection is over */
	if(session->participant_type == janus_videoroom_p_type_publisher) {
		/* This publisher just 'unpublished' */
		janus_videoroom_participant *participant = (janus_videoroom_participant *)session->participant;
		if(participant->sdp)
			g_free(participant->sdp);
		participant->sdp = NULL;
		participant->firefox = FALSE;
		participant->audio_active = FALSE;
		participant->video_active = FALSE;
		participant->remb_startup = 4;
		participant->remb_latest = 0;
		participant->fir_latest = 0;
		participant->fir_seq = 0;
		/* Get rid of the recorders, if available */
		janus_mutex_lock(&participant->rec_mutex);
		janus_videoroom_recorder_close(participant);
		janus_mutex_unlock(&participant->rec_mutex);
		janus_mutex_lock(&participant->listeners_mutex);
		while(participant->listeners) {
			janus_videoroom_listener *l = (janus_videoroom_listener *)participant->listeners->data;
			if(l) {
				participant->listeners = g_slist_remove(participant->listeners, l);
				l->feed = NULL;
			}
		}
		janus_mutex_unlock(&participant->listeners_mutex);
		janus_videoroom_leave_or_unpublish(participant, FALSE);
		/* Also notify event handlers */
		if(participant->room && gateway->events_is_enabled()) {
			json_t *info = json_object();
			json_object_set_new(info, "event", json_string("unpublished"));
			json_object_set_new(info, "room", json_integer(participant->room->room_id));
			json_object_set_new(info, "id", json_integer(participant->user_id));
			gateway->notify_event(&janus_videoroom_plugin, handle, info);
		}
	} else if(session->participant_type == janus_videoroom_p_type_subscriber) {
		/* Get rid of listener */
		janus_videoroom_listener *listener = (janus_videoroom_listener *)session->participant;
		if(listener) {
			listener->paused = TRUE;
			janus_videoroom_participant *publisher = listener->feed;
			if(publisher != NULL) {
				janus_mutex_lock(&publisher->listeners_mutex);
				publisher->listeners = g_slist_remove(publisher->listeners, listener);
				janus_mutex_unlock(&publisher->listeners_mutex);
				listener->feed = NULL;
				/* Also notify event handlers */
				if(notify_events && gateway->events_is_enabled()) {
					json_t *info = json_object();
					json_object_set_new(info, "event", json_string("unsubscribed"));
					json_object_set_new(info, "room", json_integer(publisher->room->room_id));
					json_object_set_new(info, "feed", json_integer(publisher->user_id));
					gateway->notify_event(&janus_videoroom_plugin, session->handle, info);
				}
			}
		}
		/* TODO Should we close the handle as well? */
	} else if(session->participant_type == janus_videoroom_p_type_subscriber_muxed) {
		/* Do the same, but for all sub-listener */
		janus_videoroom_listener_muxed *listener = (janus_videoroom_listener_muxed *)session->participant;
		GSList *ps = listener->listeners;
		while(ps) {
			janus_videoroom_listener *l = (janus_videoroom_listener *)ps->data;
			if(l) {
				l->paused = TRUE;
				janus_videoroom_participant *publisher = l->feed;
				if(publisher != NULL) {
					janus_mutex_lock(&publisher->listeners_mutex);
					publisher->listeners = g_slist_remove(publisher->listeners, l);
					janus_mutex_unlock(&publisher->listeners_mutex);
					l->feed = NULL;
				}
			}
			/* TODO Should we close the handle as well? */
			ps = ps->next;
		}
		/* TODO Should we close the handle as well? */
	}
}

static void janus_videoroom_sdp_a_format(char *mline, int mline_size, janus_videoroom_audiocodec acodec, int pt, const char *audio_mode, gboolean extmap, int extmap_id) {
	char audio_level_extmap[100];
	if(extmap) {
		/* We only negotiate support (if required) for a single audio extension, audio levels */
		g_snprintf(audio_level_extmap, sizeof(audio_level_extmap),
			"a=extmap:%d %s\r\n", extmap_id, JANUS_RTP_EXTMAP_AUDIO_LEVEL);
	}
	switch(acodec) {
		case JANUS_VIDEOROOM_OPUS:
			g_snprintf(mline, mline_size, sdp_a_template_opus,
				pt,						/* Opus payload type */
				audio_mode,
				pt,						/* Opus payload type */
				extmap ? audio_level_extmap : "");
			break;
		case JANUS_VIDEOROOM_ISAC_32K:
			g_snprintf(mline, mline_size, sdp_a_template_isac32,
				pt,						/* ISAC 32K payload type */
				audio_mode,
				pt, 					/* ISAC 32K payload type */
				extmap ? audio_level_extmap : "");
			break;
		case JANUS_VIDEOROOM_ISAC_16K:
			g_snprintf(mline, mline_size, sdp_a_template_isac16,
				pt,						/* ISAC 16K payload type */
				audio_mode,				/* The publisher gets a recvonly or inactive back */
				pt,						/* ISAC 16K payload type */
				extmap ? audio_level_extmap : "");
			break;
		case JANUS_VIDEOROOM_PCMU:
			g_snprintf(mline, mline_size, sdp_a_template_pcmu,
				pt,						/* PCMU payload type */
				audio_mode,				/* The publisher gets a recvonly or inactive back */
				pt,						/* PCMU payload type */
				extmap ? audio_level_extmap : "");
			break;
		case JANUS_VIDEOROOM_PCMA:
			g_snprintf(mline, mline_size, sdp_a_template_pcma,
				pt,						/* PCMA payload type */
				audio_mode,				/* The publisher gets a recvonly or inactive back */
				pt,						/* PCMA payload type */
				extmap ? audio_level_extmap : "");
			break;
		default:
			/* Shouldn't happen */
			mline[0] = '\0';
			break;
	}
}

static void janus_videoroom_sdp_v_format(char *mline, int mline_size, janus_videoroom_videocodec vcodec, int pt, int b, const char *video_mode,
		gboolean vo_extmap, int vo_extmap_id, gboolean pd_extmap, int pd_extmap_id) {
	char extmaps[200], temp[100];
	memset(extmaps, 0, sizeof(extmaps));
	memset(temp, 0, sizeof(temp));
	if(vo_extmap) {
		g_snprintf(temp, sizeof(temp),
			"a=extmap:%d %s\r\n", vo_extmap_id, JANUS_RTP_EXTMAP_VIDEO_ORIENTATION);
		g_strlcat(extmaps, temp, sizeof(extmaps));
	}
	if(pd_extmap) {
		g_snprintf(temp, sizeof(temp),
			"a=extmap:%d %s\r\n", pd_extmap_id, JANUS_RTP_EXTMAP_PLAYOUT_DELAY);
		g_strlcat(extmaps, temp, sizeof(extmaps));
	}
	switch(vcodec) {
		case JANUS_VIDEOROOM_VP8:
			g_snprintf(mline, mline_size, sdp_v_template_vp8,
				pt,							/* payload type */
				b,							/* Bandwidth */
				video_mode,					/* The publisher gets a recvonly or inactive back */
				pt, 						/* payload type */
				pt, 						/* payload type */
				pt, 						/* payload type */
				pt, 						/* payload type */
				pt, 						/* payload type */
				(vo_extmap || pd_extmap) ? extmaps : "");
			break;
		case JANUS_VIDEOROOM_VP9:
			g_snprintf(mline, mline_size, sdp_v_template_vp9,
				pt,							/* payload type */
				b,							/* Bandwidth */
				video_mode,					/* The publisher gets a recvonly or inactive back */
				pt, 						/* payload type */
				pt, 						/* payload type */
				pt, 						/* payload type */
				pt, 						/* payload type */
				pt, 						/* payload type */
				(vo_extmap || pd_extmap) ? extmaps : "");
			break;
		case JANUS_VIDEOROOM_H264:
			g_snprintf(mline, mline_size, sdp_v_template_h264,
				pt,							/* payload type */
				b,							/* Bandwidth */
				video_mode,					/* The publisher gets a recvonly or inactive back */
				pt, 						/* payload type */
				pt, 						/* payload type */
				pt, 						/* payload type */
				pt, 						/* payload type */
				pt, 						/* payload type */
				pt, 						/* payload type */
				(vo_extmap || pd_extmap) ? extmaps : "");
			break;
		default:
			/* Shouldn't happen */
			mline[0] = '\0';
			break;
	}
}

/* Thread to handle incoming messages */
static void *janus_videoroom_handler(void *data) {
	JANUS_LOG(LOG_VERB, "Joining VideoRoom handler thread\n");
	janus_videoroom_message *msg = NULL;
	int error_code = 0;
	char error_cause[512];
	json_t *root = NULL;
	while(g_atomic_int_get(&initialized) && !g_atomic_int_get(&stopping)) {
		msg = g_async_queue_pop(messages);
		if(msg == NULL)
			continue;
		if(msg == &exit_message)
			break;
		if(msg->handle == NULL) {
			janus_videoroom_message_free(msg);
			continue;
		}
		janus_videoroom_session *session = NULL;
		janus_mutex_lock(&sessions_mutex);
		if(g_hash_table_lookup(sessions, msg->handle) != NULL ) {
			session = (janus_videoroom_session *)msg->handle->plugin_handle;
		}
		janus_mutex_unlock(&sessions_mutex);
		if(!session) {
			JANUS_LOG(LOG_ERR, "No session associated with this handle...\n");
			janus_videoroom_message_free(msg);
			continue;
		}
		if(session->destroyed) {
			janus_videoroom_message_free(msg);
			continue;
		}
		/* Handle request */
		error_code = 0;
		root = NULL;
		if(msg->message == NULL) {
			JANUS_LOG(LOG_ERR, "No message??\n");
			error_code = JANUS_VIDEOROOM_ERROR_NO_MESSAGE;
			g_snprintf(error_cause, 512, "%s", "No message??");
			goto error;
		}
		root = msg->message;
		/* Get the request first */
		JANUS_VALIDATE_JSON_OBJECT(root, request_parameters,
			error_code, error_cause, TRUE,
			JANUS_VIDEOROOM_ERROR_MISSING_ELEMENT, JANUS_VIDEOROOM_ERROR_INVALID_ELEMENT);
		if(error_code != 0)
			goto error;
		json_t *request = json_object_get(root, "request");
		const char *request_text = json_string_value(request);
		json_t *event = NULL;
		/* 'create' and 'destroy' are handled synchronously: what kind of participant is this session referring to? */
		if(session->participant_type == janus_videoroom_p_type_none) {
			JANUS_LOG(LOG_VERB, "Configuring new participant\n");
			/* Not configured yet, we need to do this now */
			if(strcasecmp(request_text, "join") && strcasecmp(request_text, "joinandconfigure")) {
				JANUS_LOG(LOG_ERR, "Invalid request on unconfigured participant\n");
				error_code = JANUS_VIDEOROOM_ERROR_JOIN_FIRST;
				g_snprintf(error_cause, 512, "Invalid request on unconfigured participant");
				goto error;
			}
			JANUS_VALIDATE_JSON_OBJECT(root, join_parameters,
				error_code, error_cause, TRUE,
				JANUS_VIDEOROOM_ERROR_MISSING_ELEMENT, JANUS_VIDEOROOM_ERROR_INVALID_ELEMENT);
			if(error_code != 0)
				goto error;
			janus_mutex_lock(&rooms_mutex);
			janus_videoroom *videoroom = NULL;
			error_code = janus_videoroom_access_room(root, FALSE, TRUE, &videoroom, error_cause, sizeof(error_cause));
			janus_mutex_unlock(&rooms_mutex);
			if(error_code != 0)
				goto error;
			json_t *ptype = json_object_get(root, "ptype");
			const char *ptype_text = json_string_value(ptype);
			if(!strcasecmp(ptype_text, "publisher")) {
				JANUS_LOG(LOG_VERB, "Configuring new publisher\n");
				JANUS_VALIDATE_JSON_OBJECT(root, publisher_parameters,
					error_code, error_cause, TRUE,
					JANUS_VIDEOROOM_ERROR_MISSING_ELEMENT, JANUS_VIDEOROOM_ERROR_INVALID_ELEMENT);
				if(error_code != 0)
					goto error;
				/* A token might be required to join */
				if(videoroom->check_tokens) {
					json_t *token = json_object_get(root, "token");
					const char *token_text = token ? json_string_value(token) : NULL;
					if(token_text == NULL || g_hash_table_lookup(videoroom->allowed, token_text) == NULL) {
						JANUS_LOG(LOG_ERR, "Unauthorized (not in the allowed list)\n");
						error_code = JANUS_VIDEOROOM_ERROR_UNAUTHORIZED;
						g_snprintf(error_cause, 512, "Unauthorized (not in the allowed list)");
						goto error;
					}
				}
				json_t *display = json_object_get(root, "display");
				const char *display_text = display ? json_string_value(display) : NULL;
				guint64 user_id = 0;
				json_t *id = json_object_get(root, "id");
				janus_mutex_lock(&videoroom->participants_mutex);
				if(id) {
					user_id = json_integer_value(id);
					if(g_hash_table_lookup(videoroom->participants, &user_id) != NULL) {
						janus_mutex_unlock(&videoroom->participants_mutex);
						/* User ID already taken */
						JANUS_LOG(LOG_ERR, "User ID %"SCNu64" already exists\n", user_id);
						error_code = JANUS_VIDEOROOM_ERROR_ID_EXISTS;
						g_snprintf(error_cause, 512, "User ID %"SCNu64" already exists", user_id);
						goto error;
					}
				}
				if(user_id == 0) {
					/* Generate a random ID */
					while(user_id == 0) {
						user_id = janus_random_uint64();
						if(g_hash_table_lookup(videoroom->participants, &user_id) != NULL) {
							/* User ID already taken, try another one */
							user_id = 0;
						}
					}
				}
				JANUS_LOG(LOG_VERB, "  -- Publisher ID: %"SCNu64"\n", user_id);
				/* Process the request */
				json_t *audio = NULL, *video = NULL, *bitrate = NULL, *record = NULL, *recfile = NULL;
				if(!strcasecmp(request_text, "joinandconfigure")) {
					/* Also configure (or publish a new feed) audio/video/bitrate for this new publisher */
					/* join_parameters were validated earlier. */
					audio = json_object_get(root, "audio");
					video = json_object_get(root, "video");
					bitrate = json_object_get(root, "bitrate");
					record = json_object_get(root, "record");
					recfile = json_object_get(root, "filename");
				}
				janus_videoroom_participant *publisher = g_malloc0(sizeof(janus_videoroom_participant));
				publisher->session = session;
				publisher->room = videoroom;
				publisher->user_id = user_id;
				publisher->display = display_text ? g_strdup(display_text) : NULL;
				publisher->sdp = NULL;		/* We'll deal with this later */
				publisher->audio = FALSE;	/* We'll deal with this later */
				publisher->video = FALSE;	/* We'll deal with this later */
				publisher->data = FALSE;	/* We'll deal with this later */
				publisher->audio_active = FALSE;
				publisher->video_active = FALSE;
				publisher->recording_active = FALSE;
				publisher->recording_base = NULL;
				publisher->arc = NULL;
				publisher->vrc = NULL;
				publisher->drc = NULL;
				janus_mutex_init(&publisher->rec_mutex);
				publisher->firefox = FALSE;
				publisher->bitrate = videoroom->bitrate;
				publisher->listeners = NULL;
				janus_mutex_init(&publisher->listeners_mutex);
				publisher->audio_pt = OPUS_PT;
				switch(videoroom->acodec) {
					case JANUS_VIDEOROOM_OPUS:
						publisher->audio_pt = OPUS_PT;
						break;
					case JANUS_VIDEOROOM_ISAC_32K:
						publisher->audio_pt = ISAC32_PT;
						break;
					case JANUS_VIDEOROOM_ISAC_16K:
						publisher->audio_pt = ISAC16_PT;
						break;
					case JANUS_VIDEOROOM_PCMU:
						publisher->audio_pt = PCMU_PT;
						break;
					case JANUS_VIDEOROOM_PCMA:
						publisher->audio_pt = PCMA_PT;
						break;
					default:
						/* Shouldn't happen */
						publisher->audio_pt = OPUS_PT;
						break;
				}
				switch(videoroom->vcodec) {
					case JANUS_VIDEOROOM_VP8:
						publisher->video_pt = VP8_PT;
						break;
					case JANUS_VIDEOROOM_VP9:
						publisher->video_pt = VP9_PT;
						break;
					case JANUS_VIDEOROOM_H264:
						publisher->video_pt = H264_PT;
						break;
					default:
						/* Shouldn't happen */
						publisher->video_pt = VP8_PT;
						break;
				}
				publisher->audio_ssrc = janus_random_uint32();
				publisher->video_ssrc = janus_random_uint32();
				publisher->audio_level_extmap_id = 0;
				publisher->video_orient_extmap_id = 0;
				publisher->playout_delay_extmap_id = 0;
				publisher->remb_startup = 4;
				publisher->remb_latest = 0;
				publisher->fir_latest = 0;
				publisher->fir_seq = 0;
				janus_mutex_init(&publisher->rtp_forwarders_mutex);
				publisher->rtp_forwarders = g_hash_table_new_full(NULL, NULL, NULL, (GDestroyNotify)janus_videoroom_rtp_forwarder_free_helper);
				publisher->udp_sock = -1;
				/* Finally, generate a private ID: this is only needed in case the participant
				 * wants to allow the plugin to know which subscriptions belong to them */
				publisher->pvt_id = 0;
				while(publisher->pvt_id == 0) {
					publisher->pvt_id = janus_random_uint32();
					if(g_hash_table_lookup(videoroom->private_ids, GUINT_TO_POINTER(publisher->pvt_id)) != NULL) {
						/* Private ID already taken, try another one */
						publisher->pvt_id = 0;
					}
					g_hash_table_insert(videoroom->private_ids, GUINT_TO_POINTER(publisher->pvt_id), publisher);
				}
				/* In case we also wanted to configure */
				if(audio) {
					publisher->audio_active = json_is_true(audio);
					JANUS_LOG(LOG_VERB, "Setting audio property: %s (room %"SCNu64", user %"SCNu64")\n", publisher->audio_active ? "true" : "false", publisher->room->room_id, publisher->user_id);
				}
				if(video) {
					publisher->video_active = json_is_true(video);
					JANUS_LOG(LOG_VERB, "Setting video property: %s (room %"SCNu64", user %"SCNu64")\n", publisher->video_active ? "true" : "false", publisher->room->room_id, publisher->user_id);
				}
				if(bitrate) {
					publisher->bitrate = json_integer_value(bitrate);
					JANUS_LOG(LOG_VERB, "Setting video bitrate: %"SCNu64" (room %"SCNu64", user %"SCNu64")\n", publisher->bitrate, publisher->room->room_id, publisher->user_id);
				}
				if(record) {
					publisher->recording_active = json_is_true(record);
					JANUS_LOG(LOG_VERB, "Setting record property: %s (room %"SCNu64", user %"SCNu64")\n", publisher->recording_active ? "true" : "false", publisher->room->room_id, publisher->user_id);
				}
				if(recfile) {
					publisher->recording_base = g_strdup(json_string_value(recfile));
					JANUS_LOG(LOG_VERB, "Setting recording basename: %s (room %"SCNu64", user %"SCNu64")\n", publisher->recording_base, publisher->room->room_id, publisher->user_id);
				}
				/* Done */
				session->participant_type = janus_videoroom_p_type_publisher;
				session->participant = publisher;
				/* Return a list of all available publishers (those with an SDP available, that is) */
				json_t *list = json_array();
				GHashTableIter iter;
				gpointer value;
				g_hash_table_insert(videoroom->participants, janus_uint64_dup(publisher->user_id), publisher);
				g_hash_table_iter_init(&iter, videoroom->participants);
				while (!videoroom->destroyed && g_hash_table_iter_next(&iter, NULL, &value)) {
					janus_videoroom_participant *p = value;
					if(p == publisher || !p->sdp || !p->session->started) {
						continue;
					}
					json_t *pl = json_object();
					json_object_set_new(pl, "id", json_integer(p->user_id));
					if(p->display)
						json_object_set_new(pl, "display", json_string(p->display));
					json_array_append_new(list, pl);
				}
				janus_mutex_unlock(&videoroom->participants_mutex);
				event = json_object();
				json_object_set_new(event, "videoroom", json_string("joined"));
				json_object_set_new(event, "room", json_integer(videoroom->room_id));
				json_object_set_new(event, "description", json_string(videoroom->room_name));
				json_object_set_new(event, "id", json_integer(user_id));
				json_object_set_new(event, "private_id", json_integer(publisher->pvt_id));
				json_object_set_new(event, "publishers", list);
				/* Also notify event handlers */
				if(notify_events && gateway->events_is_enabled()) {
					json_t *info = json_object();
					json_object_set_new(info, "event", json_string("joined"));
					json_object_set_new(info, "room", json_integer(videoroom->room_id));
					json_object_set_new(info, "id", json_integer(user_id));
					json_object_set_new(info, "private_id", json_integer(publisher->pvt_id));
					if(display_text != NULL)
						json_object_set_new(info, "display", json_string(display_text));
					gateway->notify_event(&janus_videoroom_plugin, session->handle, info);
				}
			} else if(!strcasecmp(ptype_text, "listener")) {
				JANUS_LOG(LOG_VERB, "Configuring new listener\n");
				/* This is a new listener */
				JANUS_VALIDATE_JSON_OBJECT(root, listener_parameters,
					error_code, error_cause, TRUE,
					JANUS_VIDEOROOM_ERROR_MISSING_ELEMENT, JANUS_VIDEOROOM_ERROR_INVALID_ELEMENT);
				if(error_code != 0)
					goto error;
				json_t *feed = json_object_get(root, "feed");
				guint64 feed_id = json_integer_value(feed);
				json_t *pvt = json_object_get(root, "private_id");
				guint64 pvt_id = json_integer_value(pvt);
				json_t *audio = json_object_get(root, "audio");
				json_t *video = json_object_get(root, "video");
				json_t *data = json_object_get(root, "data");
				janus_mutex_lock(&videoroom->participants_mutex);
				janus_videoroom_participant *publisher = g_hash_table_lookup(videoroom->participants, &feed_id);
				janus_mutex_unlock(&videoroom->participants_mutex);
				if(publisher == NULL || publisher->sdp == NULL) {
					JANUS_LOG(LOG_ERR, "No such feed (%"SCNu64")\n", feed_id);
					error_code = JANUS_VIDEOROOM_ERROR_NO_SUCH_FEED;
					g_snprintf(error_cause, 512, "No such feed (%"SCNu64")", feed_id);
					goto error;
				} else {
					janus_videoroom_listener *listener = g_malloc0(sizeof(janus_videoroom_listener));
					listener->session = session;
					listener->room = videoroom;
					listener->feed = publisher;
					listener->pvt_id = pvt_id;
					/* Initialize the listener context */
					listener->context.a_last_ssrc = 0;
					listener->context.a_last_ts = 0;
					listener->context.a_base_ts = 0;
					listener->context.a_base_ts_prev = 0;
					listener->context.v_last_ssrc = 0;
					listener->context.v_last_ts = 0;
					listener->context.v_base_ts = 0;
					listener->context.v_base_ts_prev = 0;
					listener->context.a_last_seq = 0;
					listener->context.a_base_seq = 0;
					listener->context.a_base_seq_prev = 0;
					listener->context.v_last_seq = 0;
					listener->context.v_base_seq = 0;
					listener->context.v_base_seq_prev = 0;
					listener->context.a_seq_reset = FALSE;
					listener->context.v_seq_reset = FALSE;
					listener->audio = audio ? json_is_true(audio) : TRUE;	/* True by default */
					if(!publisher->audio)
						listener->audio = FALSE;	/* ... unless the publisher isn't sending any audio */
					listener->video = video ? json_is_true(video) : TRUE;	/* True by default */
					if(!publisher->video)
						listener->video = FALSE;	/* ... unless the publisher isn't sending any video */
					listener->data = data ? json_is_true(data) : TRUE;	/* True by default */
					if(!publisher->data)
						listener->data = FALSE;	/* ... unless the publisher isn't sending any data */
					listener->paused = TRUE;	/* We need an explicit start from the listener */
					listener->parent = NULL;
					session->participant = listener;
					janus_mutex_lock(&publisher->listeners_mutex);
					publisher->listeners = g_slist_append(publisher->listeners, listener);
					janus_mutex_unlock(&publisher->listeners_mutex);
					event = json_object();
					json_object_set_new(event, "videoroom", json_string("attached"));
					json_object_set_new(event, "room", json_integer(videoroom->room_id));
					json_object_set_new(event, "id", json_integer(feed_id));
					if(publisher->display)
						json_object_set_new(event, "display", json_string(publisher->display));
					session->participant_type = janus_videoroom_p_type_subscriber;
					JANUS_LOG(LOG_VERB, "Preparing JSON event as a reply\n");
					/* Negotiate by sending the selected publisher SDP back */
					if(publisher->sdp != NULL) {
						json_t *jsep = json_pack("{ssss}", "type", "offer", "sdp", publisher->sdp);
						/* How long will the gateway take to push the event? */
						g_atomic_int_set(&session->hangingup, 0);
						gint64 start = janus_get_monotonic_time();
						int res = gateway->push_event(msg->handle, &janus_videoroom_plugin, msg->transaction, event, jsep);
						JANUS_LOG(LOG_VERB, "  >> Pushing event: %d (took %"SCNu64" us)\n", res, janus_get_monotonic_time()-start);
						json_decref(event);
						json_decref(jsep);
						janus_videoroom_message_free(msg);
						/* Also notify event handlers */
						if(notify_events && gateway->events_is_enabled()) {
							json_t *info = json_object();
							json_object_set_new(info, "event", json_string("subscribing"));
							json_object_set_new(info, "room", json_integer(videoroom->room_id));
							json_object_set_new(info, "feed", json_integer(feed_id));
							json_object_set_new(info, "private_id", json_integer(pvt_id));
							gateway->notify_event(&janus_videoroom_plugin, session->handle, info);
						}
						continue;
					}
				}
			} else if(!strcasecmp(ptype_text, "muxed-listener")) {
				/* This is a new Multiplexed listener */
				JANUS_LOG(LOG_INFO, "Configuring new Multiplexed listener\n");
				/* Any feed we want to attach to already? */
				GList *list = NULL;
				JANUS_VALIDATE_JSON_OBJECT(root, feeds_parameters,
					error_code, error_cause, TRUE,
					JANUS_VIDEOROOM_ERROR_MISSING_ELEMENT, JANUS_VIDEOROOM_ERROR_INVALID_ELEMENT);
				if(error_code != 0)
					goto error;
				json_t *feeds = json_object_get(root, "feeds");
				if(feeds && json_array_size(feeds) > 0) {
					unsigned int i = 0;
					int problem = 0;
					for(i=0; i<json_array_size(feeds); i++) {
						if(videoroom->destroyed) {
							problem = 1;
							JANUS_LOG(LOG_ERR, "Room destroyed");
							error_code = JANUS_VIDEOROOM_ERROR_NO_SUCH_ROOM;
							g_snprintf(error_cause, 512, "Room destroyed");
							break;
						}
						json_t *feed = json_array_get(feeds, i);
						if(!feed || !json_is_integer(feed)) {
							problem = 1;
							JANUS_LOG(LOG_ERR, "Invalid element (feeds in the array must be integers)\n");
							error_code = JANUS_VIDEOROOM_ERROR_INVALID_ELEMENT;
							g_snprintf(error_cause, 512, "Invalid element (feeds in the array must be integers)");
							break;
						}
						uint64_t feed_id = json_integer_value(feed);
						janus_mutex_lock(&videoroom->participants_mutex);
						janus_videoroom_participant *publisher = g_hash_table_lookup(videoroom->participants, &feed_id);
						janus_mutex_unlock(&videoroom->participants_mutex);
						if(publisher == NULL) { //~ || publisher->sdp == NULL) {
							/* FIXME For muxed listeners, we accept subscriptions to existing participants who haven't published yet */
							problem = 1;
							JANUS_LOG(LOG_ERR, "No such feed (%"SCNu64")\n", feed_id);
							error_code = JANUS_VIDEOROOM_ERROR_NO_SUCH_FEED;
							g_snprintf(error_cause, 512, "No such feed (%"SCNu64")", feed_id);
							break;
						}
						list = g_list_prepend(list, GUINT_TO_POINTER(feed_id));
						JANUS_LOG(LOG_INFO, "  -- Subscribing to feed %"SCNu64"\n", feed_id);
					}
					if(problem) {
						goto error;
					}
				}
				/* Allocate listener */
				janus_videoroom_listener_muxed *listener = g_malloc0(sizeof(janus_videoroom_listener_muxed));
				listener->session = session;
				listener->room = videoroom;
				session->participant_type = janus_videoroom_p_type_subscriber_muxed;
				session->participant = listener;
				/* Ack that we created the listener */
				event = json_object();
				json_object_set_new(event, "videoroom", json_string("muxed-created"));
				json_object_set_new(event, "room", json_integer(videoroom->room_id));
				JANUS_LOG(LOG_VERB, "Preparing JSON event as a reply\n");
				/* How long will the gateway take to push the event? */
				gint64 start = janus_get_monotonic_time();
				int res = gateway->push_event(msg->handle, &janus_videoroom_plugin, msg->transaction, event, NULL);
				JANUS_LOG(LOG_VERB, "  >> Pushing event: %d (took %"SCNu64" us)\n", res, janus_get_monotonic_time()-start);
				json_decref(event);
				/* Attach to feeds if needed */
				if(list != NULL) {
					JANUS_LOG(LOG_INFO, "Subscribing to %d feeds\n", g_list_length(list));
					list = g_list_reverse(list);
					if(videoroom->destroyed || janus_videoroom_muxed_subscribe(listener, list, msg->transaction) < 0) {
						JANUS_LOG(LOG_ERR, "Error subscribing!\n");
						error_code = JANUS_VIDEOROOM_ERROR_UNKNOWN_ERROR;	/* FIXME */
						g_snprintf(error_cause, 512, "Error subscribing!");
						goto error;
					}
				}
				janus_videoroom_message_free(msg);
				continue;
			} else {
				JANUS_LOG(LOG_ERR, "Invalid element (ptype)\n");
				error_code = JANUS_VIDEOROOM_ERROR_INVALID_ELEMENT;
				g_snprintf(error_cause, 512, "Invalid element (ptype)");
				goto error;
			}
		} else if(session->participant_type == janus_videoroom_p_type_publisher) {
			/* Handle this publisher */
			janus_videoroom_participant *participant = (janus_videoroom_participant *)session->participant;
			if(participant == NULL) {
				JANUS_LOG(LOG_ERR, "Invalid participant instance\n");
				error_code = JANUS_VIDEOROOM_ERROR_UNKNOWN_ERROR;
				g_snprintf(error_cause, 512, "Invalid participant instance");
				goto error;
			}
			if(!strcasecmp(request_text, "join") || !strcasecmp(request_text, "joinandconfigure")) {
				JANUS_LOG(LOG_ERR, "Already in as a publisher on this handle\n");
				error_code = JANUS_VIDEOROOM_ERROR_ALREADY_JOINED;
				g_snprintf(error_cause, 512, "Already in as a publisher on this handle");
				goto error;
			} else if(!strcasecmp(request_text, "configure") || !strcasecmp(request_text, "publish")) {
				if(!strcasecmp(request_text, "publish") && participant->sdp) {
					JANUS_LOG(LOG_ERR, "Can't publish, already published\n");
					error_code = JANUS_VIDEOROOM_ERROR_ALREADY_PUBLISHED;
					g_snprintf(error_cause, 512, "Can't publish, already published");
					goto error;
				}
				/* Configure (or publish a new feed) audio/video/bitrate for this publisher */
				JANUS_VALIDATE_JSON_OBJECT(root, publish_parameters,
					error_code, error_cause, TRUE,
					JANUS_VIDEOROOM_ERROR_MISSING_ELEMENT, JANUS_VIDEOROOM_ERROR_INVALID_ELEMENT);
				if(error_code != 0)
					goto error;
				json_t *audio = json_object_get(root, "audio");
				json_t *video = json_object_get(root, "video");
				json_t *bitrate = json_object_get(root, "bitrate");
				json_t *record = json_object_get(root, "record");
				json_t *recfile = json_object_get(root, "filename");
				if(audio) {
					gboolean audio_active = json_is_true(audio);
					if(session->started && audio_active && !participant->audio_active) {
						/* Audio was just resumed, try resetting the RTP headers for viewers */
						janus_mutex_lock(&participant->listeners_mutex);
						GSList *ps = participant->listeners;
						while(ps) {
							janus_videoroom_listener *l = (janus_videoroom_listener *)ps->data;
							if(l)
								l->context.a_seq_reset = TRUE;
							ps = ps->next;
						}
						janus_mutex_unlock(&participant->listeners_mutex);
					}
					participant->audio_active = audio_active;
					JANUS_LOG(LOG_VERB, "Setting audio property: %s (room %"SCNu64", user %"SCNu64")\n", participant->audio_active ? "true" : "false", participant->room->room_id, participant->user_id);
				}
				if(video) {
					gboolean video_active = json_is_true(video);
					if(session->started && video_active && !participant->video_active) {
						/* Video was just resumed, try resetting the RTP headers for viewers */
						janus_mutex_lock(&participant->listeners_mutex);
						GSList *ps = participant->listeners;
						while(ps) {
							janus_videoroom_listener *l = (janus_videoroom_listener *)ps->data;
							if(l)
								l->context.v_seq_reset = TRUE;
							ps = ps->next;
						}
						janus_mutex_unlock(&participant->listeners_mutex);
					}
					participant->video_active = video_active;
					JANUS_LOG(LOG_VERB, "Setting video property: %s (room %"SCNu64", user %"SCNu64")\n", participant->video_active ? "true" : "false", participant->room->room_id, participant->user_id);
				}
				if(bitrate) {
					participant->bitrate = json_integer_value(bitrate);
					JANUS_LOG(LOG_VERB, "Setting video bitrate: %"SCNu64" (room %"SCNu64", user %"SCNu64")\n", participant->bitrate, participant->room->room_id, participant->user_id);
					/* Send a new REMB */
					if(session->started)
						participant->remb_latest = janus_get_monotonic_time();
					char rtcpbuf[24];
					janus_rtcp_remb((char *)(&rtcpbuf), 24, participant->bitrate ? participant->bitrate : 256*1024);
					gateway->relay_rtcp(msg->handle, 1, rtcpbuf, 24);
				}
				janus_mutex_lock(&participant->rec_mutex);
				gboolean prev_recording_active = participant->recording_active;
				if(record) {
					participant->recording_active = json_is_true(record);
					JANUS_LOG(LOG_VERB, "Setting record property: %s (room %"SCNu64", user %"SCNu64")\n", participant->recording_active ? "true" : "false", participant->room->room_id, participant->user_id);
				}
				if(recfile) {
					participant->recording_base = g_strdup(json_string_value(recfile));
					JANUS_LOG(LOG_VERB, "Setting recording basename: %s (room %"SCNu64", user %"SCNu64")\n", participant->recording_base, participant->room->room_id, participant->user_id);
				}
				/* Do we need to do something with the recordings right now? */
				if(participant->recording_active != prev_recording_active) {
					/* Something changed */
					if(!participant->recording_active) {
						/* Not recording (anymore?) */
						janus_videoroom_recorder_close(participant);
					} else if(participant->recording_active && participant->sdp) {
						/* We've started recording, send a PLI/FIR and go on */
						janus_videoroom_recorder_create(
							participant, strstr(participant->sdp, "m=audio") != NULL,
							strstr(participant->sdp, "m=video") != NULL,
							strstr(participant->sdp, "m=application") != NULL);
						if(strstr(participant->sdp, "m=video")) {
							/* Send a FIR */
							char buf[20];
							memset(buf, 0, 20);
							janus_rtcp_fir((char *)&buf, 20, &participant->fir_seq);
							JANUS_LOG(LOG_VERB, "Recording video, sending FIR to %"SCNu64" (%s)\n",
								participant->user_id, participant->display ? participant->display : "??");
							gateway->relay_rtcp(participant->session->handle, 1, buf, 20);
							/* Send a PLI too, just in case... */
							memset(buf, 0, 12);
							janus_rtcp_pli((char *)&buf, 12);
							JANUS_LOG(LOG_VERB, "Recording video, sending PLI to %"SCNu64" (%s)\n",
								participant->user_id, participant->display ? participant->display : "??");
							gateway->relay_rtcp(participant->session->handle, 1, buf, 12);
						}
					}
				}
				janus_mutex_unlock(&participant->rec_mutex);
				/* Done */
				event = json_object();
				json_object_set_new(event, "videoroom", json_string("event"));
				json_object_set_new(event, "room", json_integer(participant->room->room_id));
				json_object_set_new(event, "configured", json_string("ok"));
				/* Also notify event handlers */
				if(notify_events && gateway->events_is_enabled()) {
					json_t *info = json_object();
					json_object_set_new(info, "event", json_string("configured"));
					json_object_set_new(info, "room", json_integer(participant->room->room_id));
					json_object_set_new(info, "id", json_integer(participant->user_id));
					json_object_set_new(info, "audio_active", participant->audio_active ? json_true() : json_false());
					json_object_set_new(info, "video_active", participant->video_active ? json_true() : json_false());
					json_object_set_new(info, "bitrate", json_integer(participant->bitrate));
					if(participant->arc || participant->vrc || participant->drc) {
						json_t *recording = json_object();
						if(participant->arc && participant->arc->filename)
							json_object_set_new(recording, "audio", json_string(participant->arc->filename));
						if(participant->vrc && participant->vrc->filename)
							json_object_set_new(recording, "video", json_string(participant->vrc->filename));
						if(participant->drc && participant->drc->filename)
							json_object_set_new(recording, "data", json_string(participant->drc->filename));
						json_object_set_new(info, "recording", recording);
					}
					gateway->notify_event(&janus_videoroom_plugin, session->handle, info);
				}
			} else if(!strcasecmp(request_text, "unpublish")) {
				/* This participant wants to unpublish */
				if(!participant->sdp) {
					JANUS_LOG(LOG_ERR, "Can't unpublish, not published\n");
					error_code = JANUS_VIDEOROOM_ERROR_NOT_PUBLISHED;
					g_snprintf(error_cause, 512, "Can't unpublish, not published");
					goto error;
				}
				/* Tell the core to tear down the PeerConnection, hangup_media will do the rest */
				gateway->close_pc(session->handle);
				/* Done */
				event = json_object();
				json_object_set_new(event, "videoroom", json_string("event"));
				json_object_set_new(event, "room", json_integer(participant->room->room_id));
				json_object_set_new(event, "unpublished", json_string("ok"));
			} else if(!strcasecmp(request_text, "leave")) {
				/* Prepare an event to confirm the request */
				event = json_object();
				json_object_set_new(event, "videoroom", json_string("event"));
				json_object_set_new(event, "room", json_integer(participant->room->room_id));
				json_object_set_new(event, "leaving", json_string("ok"));
				/* This publisher is leaving, tell everybody */
				janus_videoroom_leave_or_unpublish(participant, TRUE);
				/* Done */
				participant->audio_active = FALSE;
				participant->video_active = FALSE;
				session->started = FALSE;
				//~ session->destroy = TRUE;
			} else {
				JANUS_LOG(LOG_ERR, "Unknown request '%s'\n", request_text);
				error_code = JANUS_VIDEOROOM_ERROR_INVALID_REQUEST;
				g_snprintf(error_cause, 512, "Unknown request '%s'", request_text);
				goto error;
			}
		} else if(session->participant_type == janus_videoroom_p_type_subscriber) {
			/* Handle this listener */
			janus_videoroom_listener *listener = (janus_videoroom_listener *)session->participant;
			if(listener == NULL) {
				JANUS_LOG(LOG_ERR, "Invalid listener instance\n");
				error_code = JANUS_VIDEOROOM_ERROR_UNKNOWN_ERROR;
				g_snprintf(error_cause, 512, "Invalid listener instance");
				goto error;
			}
			if(!strcasecmp(request_text, "join")) {
				JANUS_LOG(LOG_ERR, "Already in as a listener on this handle\n");
				error_code = JANUS_VIDEOROOM_ERROR_ALREADY_JOINED;
				g_snprintf(error_cause, 512, "Already in as a listener on this handle");
				goto error;
			} else if(!strcasecmp(request_text, "start")) {
				/* Start/restart receiving the publisher streams */
				janus_videoroom_participant *publisher = listener->feed;
				listener->paused = FALSE;
				event = json_object();
				json_object_set_new(event, "videoroom", json_string("event"));
				json_object_set_new(event, "room", json_integer(listener->room->room_id));
				json_object_set_new(event, "started", json_string("ok"));
				if(publisher) {
					/* Send a FIR */
					char buf[20];
					memset(buf, 0, 20);
					janus_rtcp_fir((char *)&buf, 20, &publisher->fir_seq);
					JANUS_LOG(LOG_VERB, "Resuming publisher, sending FIR to %"SCNu64" (%s)\n", publisher->user_id, publisher->display ? publisher->display : "??");
					gateway->relay_rtcp(publisher->session->handle, 1, buf, 20);
					/* Send a PLI too, just in case... */
					memset(buf, 0, 12);
					janus_rtcp_pli((char *)&buf, 12);
					JANUS_LOG(LOG_VERB, "Resuming publisher, sending PLI to %"SCNu64" (%s)\n", publisher->user_id, publisher->display ? publisher->display : "??");
					gateway->relay_rtcp(publisher->session->handle, 1, buf, 12);
				}
			} else if(!strcasecmp(request_text, "configure")) {
				JANUS_VALIDATE_JSON_OBJECT(root, configure_parameters,
					error_code, error_cause, TRUE,
					JANUS_VIDEOROOM_ERROR_MISSING_ELEMENT, JANUS_VIDEOROOM_ERROR_INVALID_ELEMENT);
				if(error_code != 0)
					goto error;
				json_t *audio = json_object_get(root, "audio");
				json_t *video = json_object_get(root, "video");
				json_t *data = json_object_get(root, "data");
				/* Update the audio/video/data flags, if set */
				janus_videoroom_participant *publisher = listener->feed;
				if(publisher) {
					if(audio && publisher->audio)
						listener->audio = json_is_true(audio);
					if(video && publisher->video)
						listener->video = json_is_true(video);
					if(data && publisher->data)
						listener->data = json_is_true(data);
				}
				event = json_object();
				json_object_set_new(event, "videoroom", json_string("event"));
				json_object_set_new(event, "room", json_integer(listener->room->room_id));
				json_object_set_new(event, "configured", json_string("ok"));
			} else if(!strcasecmp(request_text, "pause")) {
				/* Stop receiving the publisher streams for a while */
				listener->paused = TRUE;
				event = json_object();
				json_object_set_new(event, "videoroom", json_string("event"));
				json_object_set_new(event, "room", json_integer(listener->room->room_id));
				json_object_set_new(event, "paused", json_string("ok"));
			} else if(!strcasecmp(request_text, "switch")) {
				/* This listener wants to switch to a different publisher */
				JANUS_VALIDATE_JSON_OBJECT(root, listener_parameters,
					error_code, error_cause, TRUE,
					JANUS_VIDEOROOM_ERROR_MISSING_ELEMENT, JANUS_VIDEOROOM_ERROR_INVALID_ELEMENT);
				if(error_code != 0)
					goto error;
				json_t *feed = json_object_get(root, "feed");
				guint64 feed_id = json_integer_value(feed);
				json_t *audio = json_object_get(root, "audio");
				json_t *video = json_object_get(root, "video");
				json_t *data = json_object_get(root, "data");
				if(!listener->room) {
					JANUS_LOG(LOG_ERR, "Room Destroyed \n");
					error_code = JANUS_VIDEOROOM_ERROR_NO_SUCH_ROOM;
					g_snprintf(error_cause, 512, "No such room ");
					goto error;
				}
				if(listener->room->destroyed) {
					JANUS_LOG(LOG_ERR, "Room Destroyed (%"SCNu64")\n", listener->room->room_id);
					error_code = JANUS_VIDEOROOM_ERROR_NO_SUCH_ROOM;
					g_snprintf(error_cause, 512, "No such room (%"SCNu64")", listener->room->room_id);
					goto error;
				}
				janus_mutex_lock(&listener->room->participants_mutex);
				janus_videoroom_participant *publisher = g_hash_table_lookup(listener->room->participants, &feed_id);
				janus_mutex_unlock(&listener->room->participants_mutex);
				if(publisher == NULL || publisher->sdp == NULL) {
					JANUS_LOG(LOG_ERR, "No such feed (%"SCNu64")\n", feed_id);
					error_code = JANUS_VIDEOROOM_ERROR_NO_SUCH_FEED;
					g_snprintf(error_cause, 512, "No such feed (%"SCNu64")", feed_id);
					goto error;
				}
				gboolean paused = listener->paused;
				listener->paused = TRUE;
				/* Unsubscribe from the previous publisher */
				janus_videoroom_participant *prev_feed = listener->feed;
				if(prev_feed) {
					janus_mutex_lock(&prev_feed->listeners_mutex);
					prev_feed->listeners = g_slist_remove(prev_feed->listeners, listener);
					janus_mutex_unlock(&prev_feed->listeners_mutex);
					listener->feed = NULL;
				}
				/* Subscribe to the new one */
				listener->audio = audio ? json_is_true(audio) : TRUE;	/* True by default */
				if(!publisher->audio)
					listener->audio = FALSE;	/* ... unless the publisher isn't sending any audio */
				listener->video = video ? json_is_true(video) : TRUE;	/* True by default */
				if(!publisher->video)
					listener->video = FALSE;	/* ... unless the publisher isn't sending any video */
				listener->data = data ? json_is_true(data) : TRUE;	/* True by default */
				if(!publisher->data)
					listener->data = FALSE;	/* ... unless the publisher isn't sending any data */
				janus_mutex_lock(&publisher->listeners_mutex);
				publisher->listeners = g_slist_append(publisher->listeners, listener);
				janus_mutex_unlock(&publisher->listeners_mutex);
				listener->feed = publisher;
				/* Send a FIR to the new publisher */
				char buf[20];
				memset(buf, 0, 20);
				janus_rtcp_fir((char *)&buf, 20, &publisher->fir_seq);
				JANUS_LOG(LOG_VERB, "Switching existing listener to new publisher, sending FIR to %"SCNu64" (%s)\n", publisher->user_id, publisher->display ? publisher->display : "??");
				gateway->relay_rtcp(publisher->session->handle, 1, buf, 20);
				/* Send a PLI too, just in case... */
				memset(buf, 0, 12);
				janus_rtcp_pli((char *)&buf, 12);
				JANUS_LOG(LOG_VERB, "Switching existing listener to new publisher, sending PLI to %"SCNu64" (%s)\n", publisher->user_id, publisher->display ? publisher->display : "??");
				gateway->relay_rtcp(publisher->session->handle, 1, buf, 12);
				/* Done */
				listener->paused = paused;
				event = json_object();
				json_object_set_new(event, "videoroom", json_string("event"));
				json_object_set_new(event, "switched", json_string("ok"));
				json_object_set_new(event, "room", json_integer(listener->room->room_id));
				json_object_set_new(event, "id", json_integer(feed_id));
				if(publisher->display)
					json_object_set_new(event, "display", json_string(publisher->display));
				/* Also notify event handlers */
				if(notify_events && gateway->events_is_enabled()) {
					json_t *info = json_object();
					json_object_set_new(info, "event", json_string("switched"));
					json_object_set_new(info, "room", json_integer(publisher->room->room_id));
					json_object_set_new(info, "feed", json_integer(publisher->user_id));
					gateway->notify_event(&janus_videoroom_plugin, session->handle, info);
				}
			} else if(!strcasecmp(request_text, "leave")) {
				janus_videoroom_participant *publisher = listener->feed;
				if(publisher != NULL) {
					janus_mutex_lock(&publisher->listeners_mutex);
					publisher->listeners = g_slist_remove(publisher->listeners, listener);
					janus_mutex_unlock(&publisher->listeners_mutex);
					listener->feed = NULL;
				}
				event = json_object();
				json_object_set_new(event, "videoroom", json_string("event"));
				json_object_set_new(event, "room", json_integer(listener->room->room_id));
				json_object_set_new(event, "left", json_string("ok"));
				session->started = FALSE;
			} else {
				JANUS_LOG(LOG_ERR, "Unknown request '%s'\n", request_text);
				error_code = JANUS_VIDEOROOM_ERROR_INVALID_REQUEST;
				g_snprintf(error_cause, 512, "Unknown request '%s'", request_text);
				goto error;
			}
		} else if(session->participant_type == janus_videoroom_p_type_subscriber_muxed) {
			/* Handle this Multiplexed listener */
			janus_videoroom_listener_muxed *listener = (janus_videoroom_listener_muxed *)session->participant;
			if(listener == NULL) {
				JANUS_LOG(LOG_ERR, "Invalid Multiplexed listener instance\n");
				error_code = JANUS_VIDEOROOM_ERROR_UNKNOWN_ERROR;
				g_snprintf(error_cause, 512, "Invalid Multiplexed listener instance");
				goto error;
			}
			if(!strcasecmp(request_text, "join")) {
				JANUS_LOG(LOG_ERR, "Already in as a Multiplexed listener on this handle\n");
				error_code = JANUS_VIDEOROOM_ERROR_ALREADY_JOINED;
				g_snprintf(error_cause, 512, "Already in as a Multiplexed listener on this handle");
				goto error;
			} else if(!strcasecmp(request_text, "add")) {
				/* Add new streams to subscribe to */
				GList *list = NULL;
				JANUS_VALIDATE_JSON_OBJECT(root, feeds_parameters,
					error_code, error_cause, TRUE,
					JANUS_VIDEOROOM_ERROR_MISSING_ELEMENT, JANUS_VIDEOROOM_ERROR_INVALID_ELEMENT);
				if(error_code != 0)
					goto error;
				json_t *feeds = json_object_get(root, "feeds");
				unsigned int i = 0;
				int problem = 0;
				if(!listener->room) {
					JANUS_LOG(LOG_ERR, "Room Destroyed ");
					error_code = JANUS_VIDEOROOM_ERROR_NO_SUCH_ROOM;
					g_snprintf(error_cause, 512, "No such room ");
					goto error;
				}
				if(listener->room->destroyed) {
					JANUS_LOG(LOG_ERR, "Room Destroyed (%"SCNu64")", listener->room->room_id);
					error_code = JANUS_VIDEOROOM_ERROR_NO_SUCH_ROOM;
					g_snprintf(error_cause, 512, "No such room (%"SCNu64")", listener->room->room_id);
					goto error;
				}
				for(i=0; i<json_array_size(feeds); i++) {
					json_t *feed = json_array_get(feeds, i);
					if(listener->room->destroyed) {
						problem = 1;
						JANUS_LOG(LOG_ERR, "Room destroyed");
						error_code = JANUS_VIDEOROOM_ERROR_NO_SUCH_ROOM;
						g_snprintf(error_cause, 512, "Room destroyed");
						break;
					}
					if(!feed || !json_is_integer(feed)) {
						problem = 1;
						JANUS_LOG(LOG_ERR, "Invalid element (feeds in the array must be integers)\n");
						error_code = JANUS_VIDEOROOM_ERROR_INVALID_ELEMENT;
						g_snprintf(error_cause, 512, "Invalid element (feeds in the array must be integers)");
						break;
					}
					uint64_t feed_id = json_integer_value(feed);
					janus_mutex_lock(&listener->room->participants_mutex);
					janus_videoroom_participant *publisher = g_hash_table_lookup(listener->room->participants, &feed_id);
					janus_mutex_unlock(&listener->room->participants_mutex);
					if(publisher == NULL) { //~ || publisher->sdp == NULL) {
						/* FIXME For muxed listeners, we accept subscriptions to existing participants who haven't published yet */
						problem = 1;
						JANUS_LOG(LOG_ERR, "No such feed (%"SCNu64")\n", feed_id);
						error_code = JANUS_VIDEOROOM_ERROR_NO_SUCH_FEED;
						g_snprintf(error_cause, 512, "No such feed (%"SCNu64")", feed_id);
						break;
					}
					list = g_list_prepend(list, GUINT_TO_POINTER(feed_id));
				}
				if(problem) {
					goto error;
				}
				list = g_list_reverse(list);
				if(janus_videoroom_muxed_subscribe(listener, list, msg->transaction) < 0) {
					JANUS_LOG(LOG_ERR, "Error subscribing!\n");
					error_code = JANUS_VIDEOROOM_ERROR_UNKNOWN_ERROR;	/* FIXME */
					g_snprintf(error_cause, 512, "Error subscribing!");
					goto error;
				}
				janus_videoroom_message_free(msg);
				continue;
			} else if(!strcasecmp(request_text, "remove")) {
				/* Remove subscribed streams */
				GList *list = NULL;
				JANUS_VALIDATE_JSON_OBJECT(root, feeds_parameters,
					error_code, error_cause, TRUE,
					JANUS_VIDEOROOM_ERROR_MISSING_ELEMENT, JANUS_VIDEOROOM_ERROR_INVALID_ELEMENT);
				if(error_code != 0)
					goto error;
				json_t *feeds = json_object_get(root, "feeds");
				unsigned int i = 0;
				int error = 0;
				for(i=0; i<json_array_size(feeds); i++) {
					json_t *feed = json_array_get(feeds, i);
					if(!feed || !json_is_integer(feed)) {
						error = 1;
						break;
					}
					list = g_list_prepend(list, GUINT_TO_POINTER(json_integer_value(feed)));
				}
				if(error) {
					JANUS_LOG(LOG_ERR, "Invalid element (feeds in the array must be integers)\n");
					error_code = JANUS_VIDEOROOM_ERROR_INVALID_ELEMENT;
					g_snprintf(error_cause, 512, "Invalid element (feeds in the array must be integers)");
					goto error;
				}
				list = g_list_reverse(list);
				
				if(!listener->room) {
					JANUS_LOG(LOG_ERR, "Error unsubscribing!\n");
					error_code = JANUS_VIDEOROOM_ERROR_UNKNOWN_ERROR;	/* FIXME */
					g_snprintf(error_cause, 512, "Error unsubscribing!");
					goto error;
				}
				if(janus_videoroom_muxed_unsubscribe(listener, list, msg->transaction) < 0) {
					JANUS_LOG(LOG_ERR, "Error unsubscribing!\n");
					error_code = JANUS_VIDEOROOM_ERROR_UNKNOWN_ERROR;	/* FIXME */
					g_snprintf(error_cause, 512, "Error unsubscribing!");
					goto error;
				}
				janus_videoroom_message_free(msg);
				continue;
			} else if(!strcasecmp(request_text, "start")) {
				/* Start/restart receiving the publishers streams */
				/* TODO */
				event = json_object();
				json_object_set_new(event, "videoroom", json_string("event"));
				json_object_set_new(event, "room", json_integer(listener->room->room_id));
				json_object_set_new(event, "started", json_string("ok"));
				//~ /* Send a FIR */
				//~ char buf[20];
				//~ memset(buf, 0, 20);
				//~ janus_rtcp_fir((char *)&buf, 20, &publisher->fir_seq);
				//~ JANUS_LOG(LOG_VERB, "Resuming publisher, sending FIR to %"SCNu64" (%s)\n", publisher->user_id, publisher->display ? publisher->display : "??");
				//~ gateway->relay_rtcp(publisher->session->handle, 1, buf, 20);
				//~ /* Send a PLI too, just in case... */
				//~ memset(buf, 0, 12);
				//~ janus_rtcp_pli((char *)&buf, 12);
				//~ JANUS_LOG(LOG_VERB, "Resuming publisher, sending PLI to %"SCNu64" (%s)\n", publisher->user_id, publisher->display ? publisher->display : "??");
				//~ gateway->relay_rtcp(publisher->session->handle, 1, buf, 12);
			} else if(!strcasecmp(request_text, "pause")) {
				/* Stop receiving the publishers streams for a while */
				/* TODO */
				event = json_object();
				json_object_set_new(event, "videoroom", json_string("event"));
				json_object_set_new(event, "room", json_integer(listener->room->room_id));
				json_object_set_new(event, "paused", json_string("ok"));
			} else if(!strcasecmp(request_text, "leave")) {
				/* TODO */
				event = json_object();
				json_object_set_new(event, "videoroom", json_string("event"));
				json_object_set_new(event, "room", json_integer(listener->room->room_id));
				json_object_set_new(event, "left", json_string("ok"));
				session->started = FALSE;
			} else {
				JANUS_LOG(LOG_ERR, "Unknown request '%s'\n", request_text);
				error_code = JANUS_VIDEOROOM_ERROR_INVALID_REQUEST;
				g_snprintf(error_cause, 512, "Unknown request '%s'", request_text);
				goto error;
			}
		}

		/* Prepare JSON event */
		JANUS_LOG(LOG_VERB, "Preparing JSON event as a reply\n");
		/* Any SDP to handle? */
		const char *msg_sdp_type = json_string_value(json_object_get(msg->jsep, "type"));
		const char *msg_sdp = json_string_value(json_object_get(msg->jsep, "sdp"));
		if(!msg_sdp) {
			int ret = gateway->push_event(msg->handle, &janus_videoroom_plugin, msg->transaction, event, NULL);
			JANUS_LOG(LOG_VERB, "  >> %d (%s)\n", ret, janus_get_api_error(ret));
			json_decref(event);
		} else {
			JANUS_LOG(LOG_VERB, "This is involving a negotiation (%s) as well:\n%s\n", msg_sdp_type, msg_sdp);
			const char *type = NULL;
			if(!strcasecmp(msg_sdp_type, "offer")) {
				/* We need to answer */
				type = "answer";
			} else if(!strcasecmp(msg_sdp_type, "answer")) {
				/* We got an answer (from a listener?), no need to negotiate */
				g_atomic_int_set(&session->hangingup, 0);
				int ret = gateway->push_event(msg->handle, &janus_videoroom_plugin, msg->transaction, event, NULL);
				JANUS_LOG(LOG_VERB, "  >> %d (%s)\n", ret, janus_get_api_error(ret));
				json_decref(event);
				janus_videoroom_message_free(msg);
				continue;
			} else {
				/* TODO We don't support anything else right now... */
				JANUS_LOG(LOG_ERR, "Unknown SDP type '%s'\n", msg_sdp_type);
				error_code = JANUS_VIDEOROOM_ERROR_INVALID_SDP_TYPE;
				g_snprintf(error_cause, 512, "Unknown SDP type '%s'", msg_sdp_type);
				goto error;
			}
			if(session->participant_type != janus_videoroom_p_type_publisher) {
				/* We shouldn't be here, we always offer ourselves */
				JANUS_LOG(LOG_ERR, "Only publishers send offers\n");
				error_code = JANUS_VIDEOROOM_ERROR_INVALID_SDP_TYPE;
				g_snprintf(error_cause, 512, "Only publishers send offers");
				goto error;
			} else {
				/* This is a new publisher: is there room? */
				janus_videoroom_participant *participant = (janus_videoroom_participant *)session->participant;
				janus_videoroom *videoroom = participant->room;
				int count = 0;
				GHashTableIter iter;
				gpointer value;
				if(!videoroom) {
					error_code = JANUS_VIDEOROOM_ERROR_NO_SUCH_ROOM;
					goto error;
				}
				if(videoroom->destroyed) {
					error_code = JANUS_VIDEOROOM_ERROR_NO_SUCH_ROOM;
					goto error;
				}
				janus_mutex_lock(&videoroom->participants_mutex);
				g_hash_table_iter_init(&iter, videoroom->participants);
				while (!videoroom->destroyed && g_hash_table_iter_next(&iter, NULL, &value)) {
					janus_videoroom_participant *p = value;
					if(p != participant && p->sdp)
						count++;
				}
				janus_mutex_unlock(&videoroom->participants_mutex);
				if(count == videoroom->max_publishers) {
					participant->audio_active = FALSE;
					participant->video_active = FALSE;
					JANUS_LOG(LOG_ERR, "Maximum number of publishers (%d) already reached\n", videoroom->max_publishers);
					error_code = JANUS_VIDEOROOM_ERROR_PUBLISHERS_FULL;
					g_snprintf(error_cause, 512, "Maximum number of publishers (%d) already reached", videoroom->max_publishers);
					goto error;
				}
				/* Now prepare the SDP to give back */
				if(strstr(msg_sdp, "Mozilla")) {
					participant->firefox = TRUE;
				}
				/* Which media are available? */
				int audio = 0, video = 0, data = 0;
				const char *audio_mode = NULL, *video_mode = NULL;
				gboolean audio_level_extmap = FALSE, video_orient_extmap = FALSE, playout_delay_extmap = FALSE;
				char error_str[100];
				janus_sdp *parsed_sdp = janus_sdp_parse(msg_sdp, error_str, sizeof(error_str));
				if(!parsed_sdp) {
					/* Invalid SDP */
					JANUS_LOG(LOG_ERR, "Error parsing SDP: %s\n", error_str);
					error_code = JANUS_VIDEOROOM_ERROR_PUBLISHERS_FULL;
					g_snprintf(error_cause, 512, "Error parsing SDP: %s", error_str);
					goto error;
				}
				GList *temp = parsed_sdp->m_lines;
				while(temp) {
					janus_sdp_mline *m = (janus_sdp_mline *)temp->data;
					if(m->type == JANUS_SDP_AUDIO && m->port > 0) {
						audio++;
						participant->audio = TRUE;
						if(audio > 1) {
							temp = temp->next;
							continue;
						}
					} else if(m->type == JANUS_SDP_VIDEO && m->port > 0) {
						video++;
						participant->video = TRUE;
						if(video > 1) {
							temp = temp->next;
							continue;
						}
					} else if(m->type == JANUS_SDP_APPLICATION && m->port > 0) {
						data++;
						participant->data = TRUE;
						if(data > 1) {
							temp = temp->next;
							continue;
						}
					}
					if(m->type == JANUS_SDP_AUDIO || m->type == JANUS_SDP_VIDEO) {
						/* What is the direction? */
						switch(m->direction) {
							case JANUS_SDP_RECVONLY:
								/* If we're getting a 'recvonly' publisher, we're going to answer with 'inactive' */
							case JANUS_SDP_INACTIVE:
								if(m->type == JANUS_SDP_AUDIO) {
									audio_mode = "inactive";
								} else {
									video_mode = "inactive";
								}
								break;
							case JANUS_SDP_SENDONLY:
								/* What we expect, turn this into 'recvonly' */
							case JANUS_SDP_SENDRECV:
							default:
								if(m->type == JANUS_SDP_AUDIO) {
									audio_mode = "recvonly";
								} else {
									video_mode = "recvonly";
								}
								break;
						}
						/* Are the extmaps we care about there? */
						GList *ma = m->attributes;
						while(ma) {
							janus_sdp_attribute *a = (janus_sdp_attribute *)ma->data;
							if(a->value) {
								if(videoroom->audiolevel_ext && m->type == JANUS_SDP_AUDIO && strstr(a->value, JANUS_RTP_EXTMAP_AUDIO_LEVEL)) {
									participant->audio_level_extmap_id = atoi(a->value);
									audio_level_extmap = TRUE;
								} else if(videoroom->videoorient_ext && m->type == JANUS_SDP_VIDEO && strstr(a->value, JANUS_RTP_EXTMAP_VIDEO_ORIENTATION)) {
									participant->video_orient_extmap_id = atoi(a->value);
									video_orient_extmap = TRUE;
								} else if(videoroom->playoutdelay_ext && m->type == JANUS_SDP_VIDEO && strstr(a->value, JANUS_RTP_EXTMAP_PLAYOUT_DELAY)) {
									participant->playout_delay_extmap_id = atoi(a->value);
									playout_delay_extmap = TRUE;
								}
							}
							ma = ma->next;
						}
					}
					temp = temp->next;
				}
				janus_sdp_free(parsed_sdp);
				JANUS_LOG(LOG_VERB, "The publisher %s going to send an audio stream\n", audio ? "is" : "is NOT");
				int opus_pt = 0, isac32_pt = 0, isac16_pt = 0, pcmu_pt = 0, pcma_pt = 0,
					vp8_pt = 0, vp9_pt = 0, h264_pt = 0;
				if(audio) {
					JANUS_LOG(LOG_VERB, "  -- Will answer with media direction '%s'\n", audio_mode);
					opus_pt = janus_get_codec_pt(msg_sdp, "opus");
					if(opus_pt > 0) {
						JANUS_LOG(LOG_VERB, "  -- -- Opus payload type is %d\n", opus_pt);
					}
					isac32_pt = janus_get_codec_pt(msg_sdp, "isac32");
					if(isac32_pt > 0) {
						JANUS_LOG(LOG_VERB, "  -- -- ISAC 32K payload type is %d\n", isac32_pt);
					}
					isac16_pt = janus_get_codec_pt(msg_sdp, "isac16");
					if(isac16_pt > 0) {
						JANUS_LOG(LOG_VERB, "  -- -- ISAC 16K payload type is %d\n", isac16_pt);
					}
					pcmu_pt = janus_get_codec_pt(msg_sdp, "pcmu");
					if(pcmu_pt > 0) {
						JANUS_LOG(LOG_VERB, "  -- -- PCMU payload type is %d\n", pcmu_pt);
					}
					pcma_pt = janus_get_codec_pt(msg_sdp, "pcma");
					if(pcma_pt > 0) {
						JANUS_LOG(LOG_VERB, "  -- -- PCMA payload type is %d\n", pcma_pt);
					}
				}
				JANUS_LOG(LOG_VERB, "The publisher %s going to send a video stream\n", video ? "is" : "is NOT");
				if(video) {
					JANUS_LOG(LOG_VERB, "  -- Will answer with media direction '%s'\n", video_mode);
					vp8_pt = janus_get_codec_pt(msg_sdp, "vp8");
					if(vp8_pt > 0) {
						JANUS_LOG(LOG_VERB, "  -- -- VP8 payload type is %d\n", vp8_pt);
					}
					vp9_pt = janus_get_codec_pt(msg_sdp, "vp9");
					if(vp9_pt > 0) {
						JANUS_LOG(LOG_VERB, "  -- -- VP9 payload type is %d\n", vp9_pt);
					}
					h264_pt = janus_get_codec_pt(msg_sdp, "h264");
					if(h264_pt > 0) {
						JANUS_LOG(LOG_VERB, "  -- -- H264 payload type is %d\n", h264_pt);
					}
				}
				JANUS_LOG(LOG_VERB, "The publisher %s going to open a data channel\n", data ? "is" : "is NOT");
				/* Also add a bandwidth SDP attribute if we're capping the bitrate in the room */
				int b = 0;
				if(participant->firefox)	/* Don't add any b=AS attribute for Chrome */
					b = (int)(videoroom->bitrate/1000);
				char sdp[1280], audio_mline[256], video_mline[512], data_mline[256];
				char *newsdp = NULL;
				int res = 0;
				int pass = 0;
				for(pass = 1; pass <= 2; pass++) {
					if(pass == 2) {
						/* Now turn the SDP into what we'll send subscribers, using the static payload types for making switching easier */
						if(audio_mode && strcmp(audio_mode, "inactive"))
							/* The publisher gets a recvonly or inactive back */
							/* Subscribers gets a sendonly or inactive back */
							audio_mode = "sendonly";
						if(video_mode && strcmp(video_mode, "inactive"))
							video_mode = "sendonly";
					}
					audio_mline[0] = '\0';
					if(audio) {
						int pt = -1;
						switch(videoroom->acodec) {
							case JANUS_VIDEOROOM_OPUS:
								if(opus_pt >= 0)
									pt = (pass == 1 ? opus_pt : OPUS_PT);
								break;
							case JANUS_VIDEOROOM_ISAC_32K:
								if(isac32_pt >= 0)
									pt = (pass == 1 ? isac32_pt : ISAC32_PT);
								break;
							case JANUS_VIDEOROOM_ISAC_16K:
								if(isac16_pt >= 0)
									pt = (pass == 1 ? isac16_pt : ISAC16_PT);
								break;
							case JANUS_VIDEOROOM_PCMU:
								if(pcmu_pt >= 0)
									pt = (pass == 1 ? pcmu_pt : PCMU_PT);
								break;
							case JANUS_VIDEOROOM_PCMA:
								if(pcma_pt >= 0)
									pt = (pass == 1 ? pcma_pt : PCMA_PT);
								break;
							default:
								/* Shouldn't happen */
								break;
						}
						if(pass == 1 && pt < 0)
							JANUS_LOG(LOG_WARN, "Videoroom is forcing %s, but publisher didn't offer any... rejecting audio\n", janus_videoroom_audiocodec_name(videoroom->acodec));
						if(pt >= 0) {
							janus_videoroom_sdp_a_format(audio_mline, 256, videoroom->acodec, pt, audio_mode,
								audio_level_extmap, participant->audio_level_extmap_id);
						}
						if(audio_mline[0] == '\0' && pass == 1) {
							/* Remove "pass == 1" if the listener also should get a line with port=0. */
							g_snprintf(audio_mline, 256, "m=audio 0 RTP/SAVPF 0\r\n");
						}
					}
					video_mline[0] = '\0';
					if(video) {
						int pt = -1;
						switch(videoroom->vcodec) {
							case JANUS_VIDEOROOM_VP8:
								if(vp8_pt >= 0)
									pt = (pass == 1 ? vp8_pt : VP8_PT);
								break;
							case JANUS_VIDEOROOM_VP9:
								if(vp9_pt >= 0)
									pt = (pass == 1 ? vp9_pt : VP9_PT);
								break;
							case JANUS_VIDEOROOM_H264:
								if(h264_pt >= 0)
									pt = (pass == 1 ? h264_pt : H264_PT);
								break;
							default:
								/* Shouldn't happen */
								break;
						}
						if(pass == 1 && pt < 0)
							JANUS_LOG(LOG_WARN, "Videoroom is forcing %s, but publisher didn't offer any... rejecting video\n", janus_videoroom_videocodec_name(videoroom->vcodec));
						if(pt >= 0) {
							janus_videoroom_sdp_v_format(video_mline, 512, videoroom->vcodec, pt, b,video_mode,
								video_orient_extmap, participant->video_orient_extmap_id,
								playout_delay_extmap, participant->playout_delay_extmap_id);
						}
						if(video_mline[0] == '\0' && pass == 1) {
							/* Remove "pass == 1" if the listener also should get a line with port=0. */
							g_snprintf(video_mline, 512, "m=video 0 RTP/SAVPF 0\r\n");
						}
					}
					if(data) {
						g_snprintf(data_mline, 256, sdp_d_template);
					} else {
						data_mline[0] = '\0';
					}
					g_snprintf(sdp, 1280, sdp_template,
						janus_get_real_time(),			/* We need current time here */
						janus_get_real_time(),			/* We need current time here */
						participant->room->room_name,	/* Video room name */
						audio_mline,					/* Audio m-line, if any */
						video_mline,					/* Video m-line, if any */
						data_mline);					/* Data channel m-line, if any */
					newsdp = g_strdup(sdp);
					if(video && b == 0) {
						/* Remove useless bandwidth attribute */
						newsdp = janus_string_replace(newsdp, "b=AS:0\r\n", "");
					}
					if(pass == 2)
						break;
					/* Is this room recorded? */
					janus_mutex_lock(&participant->rec_mutex);
					if(videoroom->record || participant->recording_active) {
						janus_videoroom_recorder_create(participant, audio, video, data);
					}
					janus_mutex_unlock(&participant->rec_mutex);

					JANUS_LOG(LOG_VERB, "Handling publisher: turned this into an '%s':\n%s\n", type, newsdp);
					json_t *jsep = json_pack("{ssss}", "type", type, "sdp", newsdp);
					/* How long will the gateway take to push the event? */
					g_atomic_int_set(&session->hangingup, 0);
					gint64 start = janus_get_monotonic_time();
					res = gateway->push_event(msg->handle, &janus_videoroom_plugin, msg->transaction, event, jsep);
					JANUS_LOG(LOG_VERB, "  >> Pushing event: %d (took %"SCNu64" us)\n", res, janus_get_monotonic_time()-start);
					json_decref(event);
					json_decref(jsep);
					g_free(newsdp);
				}
				/* Done */
				if(res != JANUS_OK) {
					/* TODO Failed to negotiate? We should remove this publisher */
					g_free(newsdp);
				} else {
					/* Store the participant's SDP for interested listeners */
					participant->sdp = newsdp;
					/* We'll wait for the setup_media event before actually telling listeners */
				}
			}
		}
		janus_videoroom_message_free(msg);

		continue;
		
error:
		{
			/* Prepare JSON error event */
			json_t *event = json_object();
			json_object_set_new(event, "videoroom", json_string("event"));
			json_object_set_new(event, "error_code", json_integer(error_code));
			json_object_set_new(event, "error", json_string(error_cause));
			int ret = gateway->push_event(msg->handle, &janus_videoroom_plugin, msg->transaction, event, NULL);
			JANUS_LOG(LOG_VERB, "  >> Pushing event: %d (%s)\n", ret, janus_get_api_error(ret));
			json_decref(event);
			janus_videoroom_message_free(msg);
		}
	}
	JANUS_LOG(LOG_VERB, "Leaving VideoRoom handler thread\n");
	return NULL;
}


/* Multiplexing helpers */
int janus_videoroom_muxed_subscribe(janus_videoroom_listener_muxed *muxed_listener, GList *feeds, char *transaction) {
	if(!muxed_listener || !feeds)
		return -1;
	janus_mutex_lock(&muxed_listener->listeners_mutex);
	JANUS_LOG(LOG_VERB, "Subscribing to %d feeds\n", g_list_length(feeds));
	janus_videoroom *videoroom = muxed_listener->room;
	GList *ps = feeds;
	json_t *list = json_array();
	int added_feeds = 0;
	while(ps) {
		uint64_t feed_id = GPOINTER_TO_UINT(ps->data);
		janus_videoroom_participant *publisher = g_hash_table_lookup(videoroom->participants, &feed_id);
		if(publisher == NULL) { //~ || publisher->sdp == NULL) {
			/* FIXME For muxed listeners, we accept subscriptions to existing participants who haven't published yet */
			JANUS_LOG(LOG_WARN, "No such feed (%"SCNu64"), skipping\n", feed_id);
			ps = ps->next;
			continue;
		}
		/* Are we already subscribed? */
		gboolean subscribed = FALSE;
		GSList *ls = muxed_listener->listeners;
		while(ls) {
			janus_videoroom_listener *l = (janus_videoroom_listener *)ls->data;
			if(l && (l->feed == publisher)) {
				subscribed = TRUE;
				JANUS_LOG(LOG_WARN, "Already subscribed to feed %"SCNu64", skipping\n", feed_id);
				break;
			}
			ls = ls->next;
		}
		if(subscribed) {
			ps = ps->next;
			continue;
		}
		janus_videoroom_listener *listener = g_malloc0(sizeof(janus_videoroom_listener));
		listener->session = muxed_listener->session;
		listener->room = videoroom;
		listener->feed = publisher;
		//~ listener->paused = TRUE;	/* We need an explicit start from the listener */
		listener->paused = FALSE;
		listener->parent = muxed_listener;
		janus_mutex_lock(&publisher->listeners_mutex);
		publisher->listeners = g_slist_append(publisher->listeners, listener);
		janus_mutex_unlock(&publisher->listeners_mutex);
		muxed_listener->listeners = g_slist_append(muxed_listener->listeners, listener);
		JANUS_LOG(LOG_VERB, "Now subscribed to %d feeds\n", g_slist_length(muxed_listener->listeners));
		/* Add to feeds in the answer */
		added_feeds++;
		json_t *f = json_object();
		json_object_set_new(f, "id", json_integer(feed_id));
		if(publisher->display)
			json_object_set_new(f, "display", json_string(publisher->display));
		json_array_append_new(list, f);
		ps = ps->next;
	}
	janus_mutex_unlock(&muxed_listener->listeners_mutex);
	if(added_feeds == 0) {
		/* Nothing changed */
		return 0;
	}
	/* Prepare event */
	json_t *event = json_object();
	json_object_set_new(event, "videoroom", json_string("muxed-attached"));
	json_object_set_new(event, "room", json_integer(videoroom->room_id));
	json_object_set_new(event, "feeds", list);
	JANUS_LOG(LOG_VERB, "Preparing JSON event as a reply\n");
	/* Send the updated offer */
	return janus_videoroom_muxed_offer(muxed_listener, transaction, event);
}

int janus_videoroom_muxed_unsubscribe(janus_videoroom_listener_muxed *muxed_listener, GList *feeds, char *transaction) {
	janus_mutex_lock(&muxed_listener->listeners_mutex);
	JANUS_LOG(LOG_VERB, "Unsubscribing from %d feeds\n", g_list_length(feeds));
	janus_videoroom *videoroom = muxed_listener->room;
	GList *ps = feeds;
	json_t *list = json_array();
	int removed_feeds = 0;
	while(ps) {
		uint64_t feed_id = GPOINTER_TO_UINT(ps->data);
		GSList *ls = muxed_listener->listeners;
		while(ls) {
			janus_videoroom_listener *listener = (janus_videoroom_listener *)ls->data;
			if(listener) {
				janus_videoroom_participant *publisher = listener->feed;
				if(publisher == NULL || publisher->user_id != feed_id) {
					/* Not the publisher we're looking for */
					ls = ls->next;
					continue;
				}
				janus_mutex_lock(&publisher->listeners_mutex);
				publisher->listeners = g_slist_remove(publisher->listeners, listener);
				janus_mutex_unlock(&publisher->listeners_mutex);
				listener->feed = NULL;
				muxed_listener->listeners = g_slist_remove(muxed_listener->listeners, listener);
				JANUS_LOG(LOG_VERB, "Now subscribed to %d feeds\n", g_slist_length(muxed_listener->listeners));
				janus_videoroom_listener_free(listener);
				/* Add to feeds in the answer */
				removed_feeds++;
				json_t *f = json_object();
				json_object_set_new(f, "id", json_integer(feed_id));
				json_array_append_new(list, f);
				break;
			}
			ls = ls->next;
		}
		ps = ps->next;
	}
	janus_mutex_unlock(&muxed_listener->listeners_mutex);
	if(removed_feeds == 0) {
		/* Nothing changed */
		return 0;
	}
	/* Prepare event */
	json_t *event = json_object();
	json_object_set_new(event, "videoroom", json_string("muxed-detached"));
	json_object_set_new(event, "room", json_integer(videoroom->room_id));
	json_object_set_new(event, "feeds", list);
	JANUS_LOG(LOG_VERB, "Preparing JSON event as a reply\n");
	/* Send the updated offer */
	return janus_videoroom_muxed_offer(muxed_listener, transaction, event);
}

int janus_videoroom_muxed_offer(janus_videoroom_listener_muxed *muxed_listener, char *transaction, json_t *event) {
	if(muxed_listener == NULL)
		return -1;
	/* Negotiate by placing a 'muxed' fake attribute for each publisher we subscribed to,
	 * that will translate to multiple SSRCs when merging the SDP */
	int audio = 0, video = 0;
	char audio_muxed[1024], video_muxed[1024], temp[255];
	char sdp[2048], audio_mline[512], video_mline[512], data_mline[1];
	data_mline[0] = '\0'; /* Multiplexed streams do not support data channels */
	memset(audio_muxed, 0, 1024);
	memset(video_muxed, 0, 1024);
	memset(audio_mline, 0, 512);
	memset(video_mline, 0, 512);
	/* Prepare the m-lines (FIXME this will result in an audio line even for video-only rooms, but we don't care) */
	int pt = -1;
	switch(muxed_listener->room->acodec) {
		case JANUS_VIDEOROOM_OPUS:
			pt = OPUS_PT;
			break;
		case JANUS_VIDEOROOM_ISAC_32K:
			pt = ISAC32_PT;
			break;
		case JANUS_VIDEOROOM_ISAC_16K:
			pt = ISAC16_PT;
			break;
		case JANUS_VIDEOROOM_PCMU:
			pt = PCMU_PT;
			break;
		case JANUS_VIDEOROOM_PCMA:
			pt = PCMA_PT;
			break;
		default:
			/* Shouldn't happen */
			break;
	}
	janus_videoroom_sdp_a_format(audio_mline, 512, muxed_listener->room->acodec, pt, "sendonly", FALSE, 0);
	pt = -1;
	switch(muxed_listener->room->vcodec) {
		case JANUS_VIDEOROOM_VP8:
			pt = VP8_PT;
			break;
		case JANUS_VIDEOROOM_VP9:
			pt = VP9_PT;
			break;
		case JANUS_VIDEOROOM_H264:
			pt = H264_PT;
			break;
		default:
			/* Shouldn't happen */
			break;
	}
	janus_videoroom_sdp_v_format(video_mline, 512, muxed_listener->room->vcodec, pt, 0, "sendonly", FALSE, 0, FALSE, 0);
	/* FIXME Add a fake user/SSRC just to avoid the "Failed to set max send bandwidth for video content" bug */
	g_strlcat(audio_muxed, "a=planb:sfu0 1\r\n", 1024);
	g_strlcat(video_muxed, "a=planb:sfu0 2\r\n", 1024);
	/* Go through all the available publishers */
	GSList *ps = muxed_listener->listeners;
	while(ps) {
		janus_videoroom_listener *l = (janus_videoroom_listener *)ps->data;
		if(l && l->feed) { //~ && l->feed->sdp) {
			if(strstr(l->feed->sdp, "m=audio")) {
				audio++;
				g_snprintf(temp, 255, "a=planb:sfu%"SCNu64" %"SCNu32"\r\n", l->feed->user_id, l->feed->audio_ssrc);
				g_strlcat(audio_muxed, temp, 1024);
			}
			if(strstr(l->feed->sdp, "m=video")) {
				video++;
				g_snprintf(temp, 255, "a=planb:sfu%"SCNu64" %"SCNu32"\r\n", l->feed->user_id, l->feed->video_ssrc);
				g_strlcat(video_muxed, temp, 1024);
			}
		}
		ps = ps->next;
	}
	/* Also add a bandwidth SDP attribute if we're capping the bitrate in the room */
	if(audio) {
		g_strlcat(audio_mline, audio_muxed, 2048);
	}
	if(video) {
		g_strlcat(video_mline, video_muxed, 2048);
	}
	g_snprintf(sdp, 2048, sdp_template,
		janus_get_real_time(),			/* We need current time here */
		janus_get_real_time(),			/* We need current time here */
		muxed_listener->room->room_name,	/* Video room name */
		audio_mline,					/* Audio m-line */
		video_mline,					/* Video m-line */
		data_mline);					/* Data channel m-line */
	char *newsdp = g_strdup(sdp);
	if(video) {
		/* Remove useless bandwidth attribute, if any */
		newsdp = janus_string_replace(newsdp, "b=AS:0\r\n", "");
	}
	JANUS_LOG(LOG_VERB, "%s", newsdp);
	json_t *jsep = json_pack("{ssss}", "type", "offer", "sdp", newsdp);
	/* How long will the gateway take to push the event? */
	gint64 start = janus_get_monotonic_time();
	int res = gateway->push_event(muxed_listener->session->handle, &janus_videoroom_plugin, transaction, event, jsep);
	JANUS_LOG(LOG_VERB, "  >> Pushing event: %d (took %"SCNu64" us)\n", res, janus_get_monotonic_time()-start);
	json_decref(event);
	json_decref(jsep);
	if(res != JANUS_OK) {
		/* TODO Failed to negotiate? We should remove this listener */
	} else {
		/* Let's wait for the setup_media event */
	}
	return 0;
}


/* Helper to quickly relay RTP packets from publishers to subscribers */
static void janus_videoroom_relay_rtp_packet(gpointer data, gpointer user_data) {
	janus_videoroom_rtp_relay_packet *packet = (janus_videoroom_rtp_relay_packet *)user_data;
	if(!packet || !packet->data || packet->length < 1) {
		JANUS_LOG(LOG_ERR, "Invalid packet...\n");
		return;
	}
	janus_videoroom_listener *listener = (janus_videoroom_listener *)data;
	if(!listener || !listener->session) {
		// JANUS_LOG(LOG_ERR, "Invalid session...\n");
		return;
	}
	if(listener->paused) {
		// JANUS_LOG(LOG_ERR, "This listener paused the stream...\n");
		return;
	}
	janus_videoroom_session *session = listener->session;
	if(!session || !session->handle) {
		// JANUS_LOG(LOG_ERR, "Invalid session...\n");
		return;
	}
	if(!session->started) {
		// JANUS_LOG(LOG_ERR, "Streaming not started yet for this session...\n");
		return;
	}
	
	/* Make sure there hasn't been a publisher switch by checking the SSRC */
	if(packet->is_video) {
		/* Check if this listener is subscribed to this medium */
		if(!listener->video) {
			/* Nope, don't relay */
			return;
		}
		if(ntohl(packet->data->ssrc) != listener->context.v_last_ssrc) {
			/* Publisher switch? Fix sequence numbers and timestamps */
			listener->context.v_last_ssrc = ntohl(packet->data->ssrc);
			listener->context.v_base_ts_prev = listener->context.v_last_ts;
			listener->context.v_base_ts = packet->timestamp;
			listener->context.v_base_seq_prev = listener->context.v_last_seq;
			listener->context.v_base_seq = packet->seq_number;
		}
		if(listener->context.v_seq_reset) {
			/* video_active false-->true? Fix sequence numbers */
			listener->context.v_seq_reset = FALSE;
			listener->context.v_base_seq_prev = listener->context.v_last_seq;
			listener->context.v_base_seq = packet->seq_number;
		}
		/* Compute a coherent timestamp and sequence number */
		listener->context.v_last_ts = (packet->timestamp-listener->context.v_base_ts)
			+ listener->context.v_base_ts_prev+4500;	/* FIXME When switching, we assume 15fps */
		listener->context.v_last_seq = (packet->seq_number-listener->context.v_base_seq)+listener->context.v_base_seq_prev+1;
		/* Update the timestamp and sequence number in the RTP packet, and send it */
		packet->data->timestamp = htonl(listener->context.v_last_ts);
		packet->data->seq_number = htons(listener->context.v_last_seq);
		if(gateway != NULL)
			gateway->relay_rtp(session->handle, packet->is_video, (char *)packet->data, packet->length);
		/* Restore the timestamp and sequence number to what the publisher set them to */
		packet->data->timestamp = htonl(packet->timestamp);
		packet->data->seq_number = htons(packet->seq_number);
	} else {
		/* Check if this listener is subscribed to this medium */
		if(!listener->audio) {
			/* Nope, don't relay */
			return;
		}
		if(ntohl(packet->data->ssrc) != listener->context.a_last_ssrc) {
			/* Publisher switch? Fix sequence numbers and timestamps */
			listener->context.a_last_ssrc = ntohl(packet->data->ssrc);
			listener->context.a_base_ts_prev = listener->context.a_last_ts;
			listener->context.a_base_ts = packet->timestamp;
			listener->context.a_base_seq_prev = listener->context.a_last_seq;
			listener->context.a_base_seq = packet->seq_number;
		}
		if(listener->context.a_seq_reset) {
			/* audio_active false-->true? Fix sequence numbers */
			listener->context.a_seq_reset = FALSE;
			listener->context.a_base_seq_prev = listener->context.a_last_seq;
			listener->context.a_base_seq = packet->seq_number;
		}
		/* Compute a coherent timestamp and sequence number */
		listener->context.a_last_ts = (packet->timestamp-listener->context.a_base_ts)
			+ listener->context.a_base_ts_prev+960;	/* FIXME When switching, we assume Opus and so a 960 ts step */
		listener->context.a_last_seq = (packet->seq_number-listener->context.a_base_seq)+listener->context.a_base_seq_prev+1;
		/* Update the timestamp and sequence number in the RTP packet, and send it */
		packet->data->timestamp = htonl(listener->context.a_last_ts);
		packet->data->seq_number = htons(listener->context.a_last_seq);
		if(gateway != NULL)
			gateway->relay_rtp(session->handle, packet->is_video, (char *)packet->data, packet->length);
		/* Restore the timestamp and sequence number to what the publisher set them to */
		packet->data->timestamp = htonl(packet->timestamp);
		packet->data->seq_number = htons(packet->seq_number);
	}

	return;
}

static void janus_videoroom_relay_data_packet(gpointer data, gpointer user_data) {
	char *text = (char *)user_data;
	janus_videoroom_listener *listener = (janus_videoroom_listener *)data;
	if(!listener || !listener->session || !listener->data || listener->paused) {
		return;
	}
	janus_videoroom_session *session = listener->session;
	if(!session || !session->handle) {
		return;
	}
	if(!session->started) {
		return;
	}
	if(gateway != NULL && text != NULL) {
		JANUS_LOG(LOG_VERB, "Forwarding DataChannel message (%zu bytes) to viewer: %s\n", strlen(text), text);
		gateway->relay_data(session->handle, text, strlen(text));
	}
	return;
}

/* Helper to free janus_videoroom structs. */
static void janus_videoroom_free(janus_videoroom *room) {
	if(room) {
		janus_mutex_lock(&room->participants_mutex);
		g_free(room->room_name);
		g_free(room->room_secret);
		g_free(room->room_pin);
		g_free(room->rec_dir);
		g_hash_table_unref(room->participants);
		g_hash_table_unref(room->private_ids);
		g_hash_table_destroy(room->allowed);
		janus_mutex_unlock(&room->participants_mutex);
		janus_mutex_destroy(&room->participants_mutex);
		g_free(room);
		room = NULL;
	}
}

static void janus_videoroom_listener_free(janus_videoroom_listener *l) {
	JANUS_LOG(LOG_VERB, "Freeing listener\n");
	g_free(l);
}

static void janus_videoroom_muxed_listener_free(janus_videoroom_listener_muxed *l) {
	JANUS_LOG(LOG_VERB, "Freeing muxed-listener\n");
	GSList *ls = l->listeners;
	while(ls) {
		janus_videoroom_listener *listener = (janus_videoroom_listener *)ls->data;
		if(listener) {
			janus_videoroom_listener_free(listener);
		}
		ls = ls->next;
	}
	g_slist_free(l->listeners);
	g_free(l);
}

static void janus_videoroom_participant_free(janus_videoroom_participant *p) {
	JANUS_LOG(LOG_VERB, "Freeing publisher\n");
	g_free(p->display);
	g_free(p->sdp);

	if(p->arc) {
		janus_recorder_free(p->arc);
		p->arc = NULL;
	}
	if(p->vrc) {
		janus_recorder_free(p->vrc);
		p->vrc = NULL;
	}
	if(p->drc) {
		janus_recorder_free(p->drc);
		p->drc = NULL;
	}

	janus_mutex_lock(&p->listeners_mutex);
	while(p->listeners) {
		janus_videoroom_listener *l = (janus_videoroom_listener *)p->listeners->data;
		if(l) {
			p->listeners = g_slist_remove(p->listeners, l);
			l->feed = NULL;
		}
	}
	janus_mutex_unlock(&p->listeners_mutex);
	janus_mutex_lock(&p->rtp_forwarders_mutex);
	if(p->udp_sock > 0) {
		close(p->udp_sock);
		p->udp_sock = 0;
	}
	g_hash_table_destroy(p->rtp_forwarders);
	p->rtp_forwarders = NULL;
	janus_mutex_unlock(&p->rtp_forwarders_mutex);
	g_slist_free(p->listeners);

	janus_mutex_destroy(&p->listeners_mutex);
	janus_mutex_destroy(&p->rtp_forwarders_mutex);
	g_free(p);
}<|MERGE_RESOLUTION|>--- conflicted
+++ resolved
@@ -273,12 +273,9 @@
 	{"video_ssrc", JSON_INTEGER, JANUS_JSON_PARAM_POSITIVE},
 	{"video_pt", JSON_INTEGER, JANUS_JSON_PARAM_POSITIVE},
 	{"audio_port", JSON_INTEGER, JANUS_JSON_PARAM_POSITIVE},
-<<<<<<< HEAD
-	{"data_port", JSON_INTEGER, JANUS_JSON_PARAM_POSITIVE},
-=======
 	{"audio_ssrc", JSON_INTEGER, JANUS_JSON_PARAM_POSITIVE},
 	{"audio_pt", JSON_INTEGER, JANUS_JSON_PARAM_POSITIVE},
->>>>>>> a7dd5d1d
+	{"data_port", JSON_INTEGER, JANUS_JSON_PARAM_POSITIVE},
 	{"host", JSON_STRING, JANUS_JSON_PARAM_REQUIRED}
 };
 static struct janus_json_parameter stop_rtp_forward_parameters[] = {
@@ -442,16 +439,11 @@
 static janus_mutex sessions_mutex;
 
 /* a host whose ports gets streamed rtp packets of the corresponding type. */
-<<<<<<< HEAD
-typedef struct rtp_forwarder {
+typedef struct janus_videoroom_rtp_forwarder {
 	gboolean is_video;
 	gboolean is_data;
-=======
-typedef struct janus_videoroom_rtp_forwarder {
-	gboolean is_video;
 	uint32_t ssrc;
 	int payload_type;
->>>>>>> a7dd5d1d
 	struct sockaddr_in serv_addr;
 } janus_videoroom_rtp_forwarder;
 
@@ -491,14 +483,9 @@
 	int udp_sock; /* The udp socket on which to forward rtp packets */
 } janus_videoroom_participant;
 static void janus_videoroom_participant_free(janus_videoroom_participant *p);
-<<<<<<< HEAD
-static void janus_rtp_forwarder_free_helper(gpointer data);
-static guint32 janus_rtp_forwarder_add_helper(janus_videoroom_participant *p,
-	const gchar* host, int port, gboolean is_video, gboolean is_data);
-=======
 static void janus_videoroom_rtp_forwarder_free_helper(gpointer data);
-static guint32 janus_videoroom_rtp_forwarder_add_helper(janus_videoroom_participant *p, const gchar* host, int port, int pt, uint32_t ssrc, gboolean is_video);
->>>>>>> a7dd5d1d
+static guint32 janus_videoroom_rtp_forwarder_add_helper(janus_videoroom_participant *p,
+	const gchar* host, int port, int pt, uint32_t ssrc, gboolean is_video, gboolean is_data);
 typedef struct janus_videoroom_listener_context {
 	/* Needed to fix seq and ts in case of publisher switching */
 	uint32_t a_last_ssrc, a_last_ts, a_base_ts, a_base_ts_prev,
@@ -653,23 +640,16 @@
 int janus_videoroom_muxed_unsubscribe(janus_videoroom_listener_muxed *muxed_listener, GList *feeds, char *transaction);
 int janus_videoroom_muxed_offer(janus_videoroom_listener_muxed *muxed_listener, char *transaction, json_t *event);
 
-<<<<<<< HEAD
-static guint32 janus_rtp_forwarder_add_helper(janus_videoroom_participant *p,
-		const gchar* host, int port, gboolean is_video, gboolean is_data) {
-=======
-static guint32 janus_videoroom_rtp_forwarder_add_helper(janus_videoroom_participant *p, const gchar* host, int port, int pt, uint32_t ssrc, gboolean is_video) {
->>>>>>> a7dd5d1d
+static guint32 janus_videoroom_rtp_forwarder_add_helper(janus_videoroom_participant *p,
+		const gchar* host, int port, int pt, uint32_t ssrc, gboolean is_video, gboolean is_data) {
 	if(!p || !host) {
 		return 0;
 	}
 	janus_videoroom_rtp_forwarder *forward = g_malloc0(sizeof(janus_videoroom_rtp_forwarder));
 	forward->is_video = is_video;
-<<<<<<< HEAD
-	forward->is_data = is_data;
-=======
 	forward->payload_type = pt;
 	forward->ssrc = ssrc;
->>>>>>> a7dd5d1d
+	forward->is_data = is_data;
 	forward->serv_addr.sin_family = AF_INET;
 	inet_pton(AF_INET, host, &(forward->serv_addr.sin_addr));
 	forward->serv_addr.sin_port = htons(port);
@@ -1707,16 +1687,11 @@
 			goto plugin_response;
 		json_t *room = json_object_get(root, "room");
 		json_t *pub_id = json_object_get(root, "publisher_id");
-<<<<<<< HEAD
-		int video_port = -1;
-		int audio_port = -1;
-		int data_port = -1;
-=======
 		int video_port = -1, video_pt = 0;
 		uint32_t video_ssrc = 0;
 		int audio_port = -1, audio_pt = 0;
 		uint32_t audio_ssrc = 0;
->>>>>>> a7dd5d1d
+		int data_port = -1;
 		json_t *vid_port = json_object_get(root, "video_port");
 		if(vid_port) {
 			video_port = json_integer_value(vid_port);
@@ -1775,20 +1750,13 @@
 		guint32 video_handle = 0;
 		guint32 data_handle = 0;
 		if(audio_port > 0) {
-<<<<<<< HEAD
-			audio_handle = janus_rtp_forwarder_add_helper(publisher, host, audio_port, FALSE, FALSE);
+			audio_handle = janus_videoroom_rtp_forwarder_add_helper(publisher, host, audio_port, audio_pt, audio_ssrc, FALSE, FALSE);
 		}
 		if(video_port > 0) {
-			video_handle = janus_rtp_forwarder_add_helper(publisher, host, video_port, TRUE, FALSE);
+			video_handle = janus_videoroom_rtp_forwarder_add_helper(publisher, host, video_port, video_pt, video_ssrc, TRUE, FALSE);
 		}
 		if(data_port > 0) {
-			data_handle = janus_rtp_forwarder_add_helper(publisher, host, data_port, FALSE, TRUE);
-=======
-			audio_handle = janus_videoroom_rtp_forwarder_add_helper(publisher, host, audio_port, audio_pt, audio_ssrc, FALSE);
-		}
-		if(video_port > 0) {
-			video_handle = janus_videoroom_rtp_forwarder_add_helper(publisher, host, video_port, video_pt, video_ssrc, TRUE);
->>>>>>> a7dd5d1d
+			data_handle = janus_videoroom_rtp_forwarder_add_helper(publisher, host, data_port, 0, 0, FALSE, TRUE);
 		}
 		janus_mutex_unlock(&videoroom->participants_mutex);
 		response = json_object();
@@ -2130,14 +2098,10 @@
 				guint32 rpk = GPOINTER_TO_UINT(key_f);
 				janus_videoroom_rtp_forwarder *rpv = value_f;
 				json_object_set_new(fl, "ip", json_string(inet_ntoa(rpv->serv_addr.sin_addr)));
-<<<<<<< HEAD
 				if(rpv->is_data) {
 					json_object_set_new(fl, "data_stream_id", json_integer(rpk));
 					json_object_set_new(fl, "port", json_integer(ntohs(rpv->serv_addr.sin_port)));
 				} else if(rpv->is_video) {
-=======
-				if(rpv->is_video) {
->>>>>>> a7dd5d1d
 					json_object_set_new(fl, "video_stream_id", json_integer(rpk));
 					json_object_set_new(fl, "port", json_integer(ntohs(rpv->serv_addr.sin_port)));
 					if(rpv->payload_type)
@@ -2483,7 +2447,7 @@
 	gpointer value;
 	g_hash_table_iter_init(&iter, participant->rtp_forwarders);
 	while(participant->udp_sock > 0 && g_hash_table_iter_next(&iter, NULL, &value)) {
-		rtp_forwarder* rtp_forward = (rtp_forwarder*)value;
+		janus_videoroom_rtp_forwarder* rtp_forward = (janus_videoroom_rtp_forwarder*)value;
 		if(rtp_forward->is_data) {
 			sendto(participant->udp_sock, buf, len, 0, (struct sockaddr*)&rtp_forward->serv_addr, sizeof(rtp_forward->serv_addr));
 		}
