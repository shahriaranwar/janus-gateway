/*! \file   janus_sip.c
 * \author Lorenzo Miniero <lorenzo@meetecho.com>
 * \copyright GNU General Public License v3
 * \brief  Janus SIP plugin
 * \details  This is a simple SIP plugin for Janus, allowing WebRTC peers
 * to register at a SIP server (e.g., Asterisk) and call SIP user agents
 * through the gateway. Specifically, when attaching to the plugin peers
 * are requested to provide their SIP server credentials, i.e., the address
 * of the SIP server and their username/secret. This results in the plugin
 * registering at the SIP server and acting as a SIP client on behalf of
 * the web peer. Most of the SIP states and lifetime are masked by the plugin,
 * and only the relevant events (e.g., INVITEs and BYEs) and functionality
 * (call, hangup) are made available to the web peer: peers can call
 * extensions at the SIP server or wait for incoming INVITEs, and during
 * a call they can send DTMF tones. Calls can do plain RTP or SDES-SRTP.
 *
 * The concept behind this plugin is to allow different web pages associated
 * to the same peer, and hence the same SIP user, to attach to the plugin
 * at the same time and yet just do a SIP REGISTER once. The same should
 * apply for calls: while an incoming call would be notified to all the
 * web UIs associated to the peer, only one would be able to pick up and
 * answer, in pretty much the same way as SIP forking works but without the
 * need to fork in the same place. This specific functionality, though, has
 * not been implemented as of yet.
 *
 * \todo Only Asterisk and Kamailio have been tested as a SIP server, and
 * specifically only with basic audio calls: this plugin needs some work
 * to make it more stable and reliable.
 *
 * \section sipapi SIP Plugin API
 *
 * All requests you can send in the SIP Plugin API are asynchronous,
 * which means all responses (successes and errors) will be delivered
 * as events with the same transaction.
 *
 * The supported requests are \c register , \c call , \c accept and
 * \c hangup . \c register can be used, as the name suggests, to register
 * a username at a SIP registrar to call and be called; \c call is used
 * to send an INVITE to a different SIP URI through the plugin, while
 * \c accept is used to accept the call in case one is invited instead
 * of inviting; finally, \c hangup can be used to terminate the
 * communication at any time, either to hangup (BYE) an ongoing call or
 * to cancel/decline (CANCEL/BYE) a call that hasn't started yet.
 *
 * Actual API docs: TBD.
 *
 * \ingroup plugins
 * \ref plugins
 */

#include "plugin.h"

#include <arpa/inet.h>
#include <net/if.h>

#include <jansson.h>

#include <sofia-sip/msg_header.h>
#include <sofia-sip/nua.h>
#include <sofia-sip/sdp.h>
#include <sofia-sip/sip_status.h>
#include <sofia-sip/url.h>
#include <sofia-sip/tport_tag.h>

#include <srtp/srtp.h>
#include <srtp/crypto_kernel.h>

#include "../debug.h"
#include "../apierror.h"
#include "../config.h"
#include "../mutex.h"
#include "../record.h"
#include "../rtp.h"
#include "../rtcp.h"
#include "../utils.h"


/* Plugin information */
#define JANUS_SIP_VERSION			6
#define JANUS_SIP_VERSION_STRING	"0.0.6"
#define JANUS_SIP_DESCRIPTION		"This is a simple SIP plugin for Janus, allowing WebRTC peers to register at a SIP server and call SIP user agents through the gateway."
#define JANUS_SIP_NAME				"JANUS SIP plugin"
#define JANUS_SIP_AUTHOR			"Meetecho s.r.l."
#define JANUS_SIP_PACKAGE			"janus.plugin.sip"

/* Plugin methods */
janus_plugin *create(void);
int janus_sip_init(janus_callbacks *callback, const char *config_path);
void janus_sip_destroy(void);
int janus_sip_get_api_compatibility(void);
int janus_sip_get_version(void);
const char *janus_sip_get_version_string(void);
const char *janus_sip_get_description(void);
const char *janus_sip_get_name(void);
const char *janus_sip_get_author(void);
const char *janus_sip_get_package(void);
void janus_sip_create_session(janus_plugin_session *handle, int *error);
struct janus_plugin_result *janus_sip_handle_message(janus_plugin_session *handle, char *transaction, char *message, char *sdp_type, char *sdp);
void janus_sip_setup_media(janus_plugin_session *handle);
void janus_sip_incoming_rtp(janus_plugin_session *handle, int video, char *buf, int len);
void janus_sip_incoming_rtcp(janus_plugin_session *handle, int video, char *buf, int len);
void janus_sip_hangup_media(janus_plugin_session *handle);
void janus_sip_destroy_session(janus_plugin_session *handle, int *error);
char *janus_sip_query_session(janus_plugin_session *handle);

/* Plugin setup */
static janus_plugin janus_sip_plugin =
	JANUS_PLUGIN_INIT (
		.init = janus_sip_init,
		.destroy = janus_sip_destroy,

		.get_api_compatibility = janus_sip_get_api_compatibility,
		.get_version = janus_sip_get_version,
		.get_version_string = janus_sip_get_version_string,
		.get_description = janus_sip_get_description,
		.get_name = janus_sip_get_name,
		.get_author = janus_sip_get_author,
		.get_package = janus_sip_get_package,

		.create_session = janus_sip_create_session,
		.handle_message = janus_sip_handle_message,
		.setup_media = janus_sip_setup_media,
		.incoming_rtp = janus_sip_incoming_rtp,
		.incoming_rtcp = janus_sip_incoming_rtcp,
		.hangup_media = janus_sip_hangup_media,
		.destroy_session = janus_sip_destroy_session,
		.query_session = janus_sip_query_session,
	);

/* Plugin creator */
janus_plugin *create(void) {
	JANUS_LOG(LOG_VERB, "%s created!\n", JANUS_SIP_NAME);
	return &janus_sip_plugin;
}


/* Useful stuff */
static volatile gint initialized = 0, stopping = 0;
static janus_callbacks *gateway = NULL;

static char local_ip[INET6_ADDRSTRLEN];
static int keepalive_interval = 120;
static gboolean behind_nat = FALSE;
static char *user_agent;
#define JANUS_DEFAULT_REGISTER_TTL	3600
static int register_ttl = JANUS_DEFAULT_REGISTER_TTL;

static GThread *handler_thread;
static void *janus_sip_handler(void *data);

typedef struct janus_sip_message {
	janus_plugin_session *handle;
	char *transaction;
	char *message;
	char *sdp_type;
	char *sdp;
} janus_sip_message;
static GAsyncQueue *messages = NULL;
static janus_sip_message exit_message;


typedef enum {
	janus_sip_registration_status_disabled = -2,
	janus_sip_registration_status_failed = -1,
	janus_sip_registration_status_unregistered = 0,
	janus_sip_registration_status_registering,
	janus_sip_registration_status_registered,
	janus_sip_registration_status_unregistering,
} janus_sip_registration_status;

static const char *janus_sip_registration_status_string(janus_sip_registration_status status) {
	switch(status) {
		case janus_sip_registration_status_disabled:
			return "disabled";
		case janus_sip_registration_status_failed:
			return "failed";
		case janus_sip_registration_status_unregistered:
			return "unregistered";
		case janus_sip_registration_status_registering:
			return "registering";
		case janus_sip_registration_status_registered:
			return "registered";
		case janus_sip_registration_status_unregistering:
			return "unregistering";
		default:
			return "unknown";
	}
}


typedef enum {
	janus_sip_call_status_idle = 0,
	janus_sip_call_status_inviting,
	janus_sip_call_status_invited,
	janus_sip_call_status_incall,
	janus_sip_call_status_closing,
} janus_sip_call_status;

static const char *janus_sip_call_status_string(janus_sip_call_status status) {
	switch(status) {
		case janus_sip_call_status_idle:
			return "idle";
		case janus_sip_call_status_inviting:
			return "inviting";
		case janus_sip_call_status_invited:
			return "invited";
		case janus_sip_call_status_incall:
			return "incall";
		case janus_sip_call_status_closing:
			return "closing";
		default:
			return "unknown";
	}
}


/* Sofia stuff */
typedef struct ssip_s ssip_t;
typedef struct ssip_oper_s ssip_oper_t;

typedef enum {
	janus_sip_secret_type_plaintext = 1,
	janus_sip_secret_type_hashed = 2,
	janus_sip_secret_type_unknown
} janus_sip_secret_type;

typedef struct janus_sip_account {
	char *identity;
	gboolean sips;
	char *username;
	char *authuser;			/**< username to use for authentication */
	char *secret;
	janus_sip_secret_type secret_type;
	int sip_port;
	char *proxy;
	janus_sip_registration_status registration_status;
} janus_sip_account;

typedef struct janus_sip_media {
	char *remote_ip;
	int ready:1;
	gboolean require_srtp, has_srtp_local, has_srtp_remote;
	int has_audio:1;
	int audio_rtp_fd, audio_rtcp_fd;
	int local_audio_rtp_port, remote_audio_rtp_port;
	int local_audio_rtcp_port, remote_audio_rtcp_port;
	guint32 audio_ssrc, audio_ssrc_peer;
	srtp_t audio_srtp_in, audio_srtp_out;
	srtp_policy_t audio_remote_policy, audio_local_policy;
	int audio_srtp_suite_in, audio_srtp_suite_out;
	int has_video:1;
	int video_rtp_fd, video_rtcp_fd;
	int local_video_rtp_port, remote_video_rtp_port;
	int local_video_rtcp_port, remote_video_rtcp_port;
	guint32 video_ssrc, video_ssrc_peer;
	srtp_t video_srtp_in, video_srtp_out;
	srtp_policy_t video_remote_policy, video_local_policy;
	int video_srtp_suite_in, video_srtp_suite_out;
} janus_sip_media;

typedef struct janus_sip_session {
	janus_plugin_session *handle;
	ssip_t *stack;
	janus_sip_account account;
	janus_sip_call_status status;
	janus_sip_media media;
	char *transaction;
	char *callee;
	janus_recorder *arc;		/* The Janus recorder instance for this user's audio, if enabled */
	janus_recorder *arc_peer;	/* The Janus recorder instance for the peer's audio, if enabled */
	janus_recorder *vrc;		/* The Janus recorder instance for this user's video, if enabled */
	janus_recorder *vrc_peer;	/* The Janus recorder instance for the peer's video, if enabled */
	volatile gint hangingup;
	volatile gint destroyed;
	janus_refcount ref;
	janus_mutex mutex;
} janus_sip_session;
static GHashTable *sessions;
static janus_mutex sessions_mutex;

static void janus_sip_session_destroy(janus_sip_session *session) {
	if(!session)
		return;
	if(!g_atomic_int_compare_and_exchange(&session->destroyed, 0, 1))
		return;
	janus_refcount_decrease(&session->ref);
}

static void janus_sip_session_free(const janus_refcount *session_ref) {
	janus_sip_session *session = janus_refcount_containerof(session_ref, janus_sip_session, ref);
	JANUS_LOG(LOG_WARN, "Freeing sip session: %p\n", session_ref);
	/* Remove the reference to the core plugin session */
	janus_refcount_decrease(&session->handle->ref);
	/* This session can be destroyed, free all the resources */
	if(session->account.identity) {
		g_free(session->account.identity);
		session->account.identity = NULL;
	}
	session->account.sips = TRUE;
	if(session->account.proxy) {
		g_free(session->account.proxy);
		session->account.proxy = NULL;
	}
	if(session->account.secret) {
		g_free(session->account.secret);
		session->account.secret = NULL;
	}
	if(session->account.username) {
		g_free(session->account.username);
		session->account.username = NULL;
	}
	if(session->account.authuser) {
		g_free(session->account.authuser);
		session->account.authuser = NULL;
	}
	if(session->callee) {
		g_free(session->callee);
		session->callee = NULL;
	}
	if(session->transaction) {
		g_free(session->transaction);
		session->transaction = NULL;
	}
	if(session->media.remote_ip) {
		g_free(session->media.remote_ip);
		session->media.remote_ip = NULL;
	}
	if(session->stack) {
		g_free(session->stack);
		session->stack = NULL;
	}
	g_free(session);
}

static void janus_sip_message_free(janus_sip_message *msg) {
	if(!msg || msg == &exit_message)
		return;

	if(msg->handle && msg->handle->plugin_handle) {
		janus_sip_session *session = (janus_sip_session *)msg->handle->plugin_handle;
		janus_refcount_decrease(&session->ref);
	}
	msg->handle = NULL;

	g_free(msg->transaction);
	msg->transaction = NULL;
	g_free(msg->message);
	msg->message = NULL;
	g_free(msg->sdp_type);
	msg->sdp_type = NULL;
	g_free(msg->sdp);
	msg->sdp = NULL;

	g_free(msg);
}


#undef SU_ROOT_MAGIC_T
#define SU_ROOT_MAGIC_T	ssip_t
#undef NUA_MAGIC_T
#define NUA_MAGIC_T		ssip_t
#undef NUA_HMAGIC_T
#define NUA_HMAGIC_T	ssip_oper_t

struct ssip_s {
	su_home_t s_home[1];
	su_root_t *s_root;
	nua_t *s_nua;
	nua_handle_t *s_nh_r, *s_nh_i;
	janus_sip_session *session;
};


/* SRTP stuff (in case we need SDES) */
#define SRTP_MASTER_KEY_LENGTH	16
#define SRTP_MASTER_SALT_LENGTH	14
#define SRTP_MASTER_LENGTH (SRTP_MASTER_KEY_LENGTH + SRTP_MASTER_SALT_LENGTH)
static const char *janus_sip_srtp_error[] =
{
	"err_status_ok",
	"err_status_fail",
	"err_status_bad_param",
	"err_status_alloc_fail",
	"err_status_dealloc_fail",
	"err_status_init_fail",
	"err_status_terminus",
	"err_status_auth_fail",
	"err_status_cipher_fail",
	"err_status_replay_fail",
	"err_status_replay_old",
	"err_status_algo_fail",
	"err_status_no_such_op",
	"err_status_no_ctx",
	"err_status_cant_check",
	"err_status_key_expired",
	"err_status_socket_err",
	"err_status_signal_err",
	"err_status_nonce_bad",
	"err_status_read_fail",
	"err_status_write_fail",
	"err_status_parse_err",
	"err_status_encode_err",
	"err_status_semaphore_err",
	"err_status_pfkey_err",
};
static const gchar *janus_sip_get_srtp_error(int error) {
	if(error < 0 || error > 24)
		return NULL;
	return janus_sip_srtp_error[error];
}
static int janus_sip_srtp_set_local(janus_sip_session *session, gboolean video, char **crypto) {
	if(session == NULL)
		return -1;
	/* Generate key/salt */
	uint8_t *key = g_malloc0(SRTP_MASTER_LENGTH);
	crypto_get_random(key, SRTP_MASTER_LENGTH);
	/* Set SRTP policies */
	srtp_policy_t *policy = video ? &session->media.video_local_policy : &session->media.audio_local_policy;
	crypto_policy_set_rtp_default(&(policy->rtp));
	crypto_policy_set_rtcp_default(&(policy->rtcp));
	policy->ssrc.type = ssrc_any_inbound;
	policy->key = key;
	policy->next = NULL;
	/* Create SRTP context */
	err_status_t res = srtp_create(video ? &session->media.video_srtp_out : &session->media.audio_srtp_out, policy);
	if(res != err_status_ok) {
		/* Something went wrong... */
		JANUS_LOG(LOG_ERR, "Oops, error creating outbound SRTP session: %d (%s)\n", res, janus_sip_get_srtp_error(res));
		g_free(key);
		policy->key = NULL;
		return -2;
	}
	/* Base64 encode the salt */
	*crypto = g_base64_encode(key, SRTP_MASTER_LENGTH);
	if((video && session->media.video_srtp_out) || (!video && session->media.audio_srtp_out)) {
		JANUS_LOG(LOG_VERB, "%s outbound SRTP session created\n", video ? "Video" : "Audio");
	}
	return 0;
}
static int janus_sip_srtp_set_remote(janus_sip_session *session, gboolean video, const char *crypto, int suite) {
	if(session == NULL || crypto == NULL)
		return -1;
	/* Base64 decode the crypto string and set it as the remote SRTP context */
	gsize len = 0;
	guchar *decoded = g_base64_decode(crypto, &len);
	if(len < SRTP_MASTER_LENGTH) {
		/* FIXME Can this happen? */
		g_free(decoded);
		return -2;
	}
	/* Set SRTP policies */
	srtp_policy_t *policy = video ? &session->media.video_remote_policy : &session->media.audio_remote_policy;
	crypto_policy_set_rtp_default(&(policy->rtp));
	crypto_policy_set_rtcp_default(&(policy->rtcp));
	if(suite == 32) {
		crypto_policy_set_aes_cm_128_hmac_sha1_32(&(policy->rtp));
		crypto_policy_set_aes_cm_128_hmac_sha1_32(&(policy->rtcp));
	} else if(suite == 80) {
		crypto_policy_set_aes_cm_128_hmac_sha1_80(&(policy->rtp));
		crypto_policy_set_aes_cm_128_hmac_sha1_80(&(policy->rtcp));
	}
	policy->ssrc.type = ssrc_any_inbound;
	policy->key = decoded;
	policy->next = NULL;
	/* Create SRTP context */
	err_status_t res = srtp_create(video ? &session->media.video_srtp_in : &session->media.audio_srtp_in, policy);
	if(res != err_status_ok) {
		/* Something went wrong... */
		JANUS_LOG(LOG_ERR, "Oops, error creating inbound SRTP session: %d (%s)\n", res, janus_sip_get_srtp_error(res));
		g_free(decoded);
		policy->key = NULL;
		return -2;
	}
	if((video && session->media.video_srtp_in) || (!video && session->media.audio_srtp_in)) {
		JANUS_LOG(LOG_VERB, "%s inbound SRTP session created\n", video ? "Video" : "Audio");
	}
	return 0;
}
static void janus_sip_srtp_cleanup(janus_sip_session *session) {
	if(session == NULL)
		return;
	session->media.require_srtp = FALSE;
	session->media.has_srtp_local = FALSE;
	session->media.has_srtp_remote = FALSE;
	/* Audio */
	if(session->media.audio_srtp_out)
		srtp_dealloc(session->media.audio_srtp_out);
	session->media.audio_srtp_out = NULL;
	g_free(session->media.audio_local_policy.key);
	session->media.audio_local_policy.key = NULL;
	session->media.audio_srtp_suite_out = 0;
	if(session->media.audio_srtp_in)
		srtp_dealloc(session->media.audio_srtp_in);
	session->media.audio_srtp_in = NULL;
	g_free(session->media.audio_remote_policy.key);
	session->media.audio_remote_policy.key = NULL;
	session->media.audio_srtp_suite_in = 0;
	/* Video */
	if(session->media.video_srtp_out)
		srtp_dealloc(session->media.video_srtp_out);
	session->media.video_srtp_out = NULL;
	g_free(session->media.video_local_policy.key);
	session->media.video_local_policy.key = NULL;
	session->media.video_srtp_suite_out = 0;
	if(session->media.video_srtp_in)
		srtp_dealloc(session->media.video_srtp_in);
	session->media.video_srtp_in = NULL;
	g_free(session->media.video_remote_policy.key);
	session->media.video_remote_policy.key = NULL;
	session->media.video_srtp_suite_in = 0;
}


/* Sofia Event thread */
gpointer janus_sip_sofia_thread(gpointer user_data);
/* Sofia callbacks */
void janus_sip_sofia_callback(nua_event_t event, int status, char const *phrase, nua_t *nua, nua_magic_t *magic, nua_handle_t *nh, nua_hmagic_t *hmagic, sip_t const *sip, tagi_t tags[]);
/* SDP parsing and manipulation */
void janus_sip_sdp_process(janus_sip_session *session, sdp_session_t *sdp);
char *janus_sip_sdp_manipulate(janus_sip_session *session, sdp_session_t *sdp);
/* Media */
static int janus_sip_allocate_local_ports(janus_sip_session *session);
static void *janus_sip_relay_thread(void *data);


/* URI parsing utilies */

#define JANUS_SIP_URI_MAXLEN	1024
typedef struct {
	char data[JANUS_SIP_URI_MAXLEN];
	url_t url[1];
} janus_sip_uri_t;

/* Parses a SIP URI (SIPS is not supported), returns 0 on success, -1 otherwise */
static int janus_sip_parse_uri(janus_sip_uri_t *sip_uri, const char *data) {
	g_strlcpy(sip_uri->data, data, JANUS_SIP_URI_MAXLEN);
	if (url_d(sip_uri->url, sip_uri->data) < 0 || sip_uri->url->url_type != url_sip)
		return -1;
	return 0;
}

/* Similar to th above function, but it also accepts SIPS URIs */
static int janus_sip_parse_proxy_uri(janus_sip_uri_t *sip_uri, const char *data) {
	g_strlcpy(sip_uri->data, data, JANUS_SIP_URI_MAXLEN);
	if (url_d(sip_uri->url, sip_uri->data) < 0 || (sip_uri->url->url_type != url_sip && sip_uri->url->url_type != url_sips))
		return -1;
	return 0;
}

/* Error codes */
#define JANUS_SIP_ERROR_UNKNOWN_ERROR		499
#define JANUS_SIP_ERROR_NO_MESSAGE			440
#define JANUS_SIP_ERROR_INVALID_JSON		441
#define JANUS_SIP_ERROR_INVALID_REQUEST		442
#define JANUS_SIP_ERROR_MISSING_ELEMENT		443
#define JANUS_SIP_ERROR_INVALID_ELEMENT		444
#define JANUS_SIP_ERROR_ALREADY_REGISTERED	445
#define JANUS_SIP_ERROR_INVALID_ADDRESS		446
#define JANUS_SIP_ERROR_WRONG_STATE			447
#define JANUS_SIP_ERROR_MISSING_SDP			448
#define JANUS_SIP_ERROR_LIBSOFIA_ERROR		449
#define JANUS_SIP_ERROR_IO_ERROR			450
#define JANUS_SIP_ERROR_RECORDING_ERROR		451
#define JANUS_SIP_ERROR_TOO_STRICT			452


<<<<<<< HEAD
=======
/* SIP watchdog/garbage collector (sort of) */
void *janus_sip_watchdog(void *data);
void *janus_sip_watchdog(void *data) {
	JANUS_LOG(LOG_INFO, "SIP watchdog started\n");
	gint64 now = 0;
	while(g_atomic_int_get(&initialized) && !g_atomic_int_get(&stopping)) {
		janus_mutex_lock(&sessions_mutex);
		/* Iterate on all the sessions */
		now = janus_get_monotonic_time();
		if(old_sessions != NULL) {
			GList *sl = old_sessions;
			JANUS_LOG(LOG_HUGE, "Checking %d old SIP sessions...\n", g_list_length(old_sessions));
			while(sl) {
				janus_sip_session *session = (janus_sip_session *)sl->data;
				if(!session) {
					sl = sl->next;
					continue;
				}
				if (now-session->destroyed >= 5*G_USEC_PER_SEC) {
					/* We're lazy and actually get rid of the stuff only after a few seconds */
					JANUS_LOG(LOG_VERB, "Freeing old SIP session\n");
					GList *rm = sl->next;
					old_sessions = g_list_delete_link(old_sessions, sl);
					sl = rm;
					if (session->account.identity) {
					    g_free(session->account.identity);
					    session->account.identity = NULL;
					}
					session->account.sips = TRUE;
					if (session->account.proxy) {
					    g_free(session->account.proxy);
					    session->account.proxy = NULL;
					}
					if (session->account.secret) {
					    g_free(session->account.secret);
					    session->account.secret = NULL;
					}
					if (session->account.username) {
					    g_free(session->account.username);
					    session->account.username = NULL;
					}
					if (session->account.authuser) {
					    g_free(session->account.authuser);
					    session->account.authuser = NULL;
					}
					if (session->callee) {
					    g_free(session->callee);
					    session->callee = NULL;
					}
					if (session->transaction) {
					    g_free(session->transaction);
					    session->transaction = NULL;
					}
					if (session->media.remote_ip) {
					    g_free(session->media.remote_ip);
					    session->media.remote_ip = NULL;
					}
					janus_sip_srtp_cleanup(session);
					session->handle = NULL;
					g_free(session);
					session = NULL;
					continue;
				}
				sl = sl->next;
			}
		}
		janus_mutex_unlock(&sessions_mutex);
		g_usleep(500000);
	}
	JANUS_LOG(LOG_INFO, "SIP watchdog stopped\n");
	return NULL;
}


>>>>>>> c82357c9
static void janus_sip_detect_local_ip(char *buf, size_t buflen) {
	JANUS_LOG(LOG_VERB, "Autodetecting local IP...\n");

	struct sockaddr_in addr;
	socklen_t len;
	int fd = socket(AF_INET, SOCK_DGRAM, 0);
	if (fd == -1)
		goto error;
	addr.sin_family = AF_INET;
	addr.sin_port = htons(1);
	inet_pton(AF_INET, "1.2.3.4", &addr.sin_addr.s_addr);
	if (connect(fd, (const struct sockaddr*) &addr, sizeof(addr)) < 0)
		goto error;
	len = sizeof(addr);
	if (getsockname(fd, (struct sockaddr*) &addr, &len) < 0)
		goto error;
	if (getnameinfo((const struct sockaddr*) &addr, sizeof(addr),
			buf, buflen,
			NULL, 0, NI_NUMERICHOST) != 0)
		goto error;
	close(fd);
	return;

error:
	if (fd != -1)
		close(fd);
	JANUS_LOG(LOG_VERB, "Couldn't find any address! using 127.0.0.1 as the local IP... (which is NOT going to work out of your machine)\n");
	g_strlcpy(buf, "127.0.0.1", buflen);
}


/* Plugin implementation */
int janus_sip_init(janus_callbacks *callback, const char *config_path) {
	if(g_atomic_int_get(&stopping)) {
		/* Still stopping from before */
		return -1;
	}
	if(callback == NULL || config_path == NULL) {
		/* Invalid arguments */
		return -1;
	}

	/* Read configuration */
	char filename[255];
	g_snprintf(filename, 255, "%s/%s.cfg", config_path, JANUS_SIP_PACKAGE);
	JANUS_LOG(LOG_VERB, "Configuration file: %s\n", filename);
	janus_config *config = janus_config_parse(filename);
	if(config != NULL)
		janus_config_print(config);

	gboolean local_ip_set = FALSE;
	janus_config_item *item = janus_config_get_item_drilldown(config, "general", "local_ip");
	if(item && item->value) {
		int family;
		if (!janus_is_ip_valid(item->value, &family)) {
			JANUS_LOG(LOG_WARN, "Invalid local IP specified: %s, guessing the default...\n", item->value);
		} else {
			/* Verify that we can actually bind to that address */
			int fd = socket(family, SOCK_DGRAM, 0);
			if (fd == -1) {
				JANUS_LOG(LOG_WARN, "Error creating test socket, falling back to detecting IP address...\n");
			} else {
				int r;
				struct sockaddr_storage ss;
				socklen_t addrlen;
				memset(&ss, 0, sizeof(ss));
				if (family == AF_INET) {
					struct sockaddr_in *addr4 = (struct sockaddr_in*)&ss;
					addr4->sin_family = AF_INET;
					addr4->sin_port = 0;
					inet_pton(AF_INET, item->value, &(addr4->sin_addr.s_addr));
					addrlen = sizeof(struct sockaddr_in);
				} else {
					struct sockaddr_in6 *addr6 = (struct sockaddr_in6*)&ss;
					addr6->sin6_family = AF_INET6;
					addr6->sin6_port = 0;
					inet_pton(AF_INET6, item->value, &(addr6->sin6_addr.s6_addr));
					addrlen = sizeof(struct sockaddr_in6);
				}
				r = bind(fd, (const struct sockaddr*)&ss, addrlen);
				close(fd);
				if (r < 0) {
					JANUS_LOG(LOG_WARN, "Error setting local IP address to %s, falling back to detecting IP address...\n", item->value);
				} else {
					g_strlcpy(local_ip, item->value, sizeof(local_ip));
					local_ip_set = TRUE;
				}
			}
		}
	}
	if (!local_ip_set)
		janus_sip_detect_local_ip(local_ip, sizeof(local_ip));
	JANUS_LOG(LOG_VERB, "Local IP set to %s\n", local_ip);

	item = janus_config_get_item_drilldown(config, "general", "keepalive_interval");
	if(item && item->value)
		keepalive_interval = atoi(item->value);
	JANUS_LOG(LOG_VERB, "SIP keep-alive interval set to %d seconds\n", keepalive_interval);

	item = janus_config_get_item_drilldown(config, "general", "register_ttl");
	if(item && item->value)
		register_ttl = atoi(item->value);
	JANUS_LOG(LOG_VERB, "SIP registration TTL set to %d seconds\n", register_ttl);

	item = janus_config_get_item_drilldown(config, "general", "behind_nat");
	if(item && item->value)
		behind_nat = janus_is_true(item->value);

	item = janus_config_get_item_drilldown(config, "general", "user_agent");
	if(item && item->value)
		user_agent = g_strdup(item->value);
	else
		user_agent = g_strdup("Janus WebRTC Gateway SIP Plugin "JANUS_SIP_VERSION_STRING);
	JANUS_LOG(LOG_VERB, "SIP User-Agent set to %s\n", user_agent);

	/* This plugin actually has nothing to configure... */
	janus_config_destroy(config);
	config = NULL;

	/* Setup sofia */
	su_init();

	sessions = g_hash_table_new_full(NULL, NULL, NULL, (GDestroyNotify)janus_sip_session_destroy);
	janus_mutex_init(&sessions_mutex);
	messages = g_async_queue_new_full((GDestroyNotify) janus_sip_message_free);
	/* This is the callback we'll need to invoke to contact the gateway */
	gateway = callback;

	g_atomic_int_set(&initialized, 1);

	/* Launch the thread that will handle incoming messages */
	GError *error = NULL;
	handler_thread = g_thread_try_new("janus sip handler", janus_sip_handler, NULL, &error);
	if(error != NULL) {
		g_atomic_int_set(&initialized, 0);
		JANUS_LOG(LOG_ERR, "Got error %d (%s) trying to launch the SIP handler thread...\n", error->code, error->message ? error->message : "??");
		return -1;
	}
	JANUS_LOG(LOG_INFO, "%s initialized!\n", JANUS_SIP_NAME);
	return 0;
}

void janus_sip_destroy(void) {
	if(!g_atomic_int_get(&initialized))
		return;
	g_atomic_int_set(&stopping, 1);

	g_async_queue_push(messages, &exit_message);
	if(handler_thread != NULL) {
		g_thread_join(handler_thread);
		handler_thread = NULL;
	}
	/* FIXME We should destroy the sessions cleanly */
	janus_mutex_lock(&sessions_mutex);
	g_hash_table_destroy(sessions);
	janus_mutex_unlock(&sessions_mutex);
	g_async_queue_unref(messages);
	messages = NULL;
	sessions = NULL;
	g_atomic_int_set(&initialized, 0);
	g_atomic_int_set(&stopping, 0);
	JANUS_LOG(LOG_INFO, "%s destroyed!\n", JANUS_SIP_NAME);
}

int janus_sip_get_api_compatibility(void) {
	/* Important! This is what your plugin MUST always return: don't lie here or bad things will happen */
	return JANUS_PLUGIN_API_VERSION;
}

int janus_sip_get_version(void) {
	return JANUS_SIP_VERSION;
}

const char *janus_sip_get_version_string(void) {
	return JANUS_SIP_VERSION_STRING;
}

const char *janus_sip_get_description(void) {
	return JANUS_SIP_DESCRIPTION;
}

const char *janus_sip_get_name(void) {
	return JANUS_SIP_NAME;
}

const char *janus_sip_get_author(void) {
	return JANUS_SIP_AUTHOR;
}

const char *janus_sip_get_package(void) {
	return JANUS_SIP_PACKAGE;
}

void janus_sip_create_session(janus_plugin_session *handle, int *error) {
	if(g_atomic_int_get(&stopping) || !g_atomic_int_get(&initialized)) {
		*error = -1;
		return;
	}
	janus_sip_session *session = g_malloc0(sizeof(janus_sip_session));
	session->handle = handle;
	session->account.identity = NULL;
	session->account.sips = TRUE;
	session->account.username = NULL;
	session->account.authuser = NULL;
	session->account.secret = NULL;
	session->account.secret_type = janus_sip_secret_type_unknown;
	session->account.sip_port = 0;
	session->account.proxy = NULL;
	session->account.registration_status = janus_sip_registration_status_unregistered;
	session->status = janus_sip_call_status_idle;
	session->stack = NULL;
	session->transaction = NULL;
	session->callee = NULL;
	session->media.remote_ip = NULL;
	session->media.ready = 0;
	session->media.require_srtp = FALSE;
	session->media.has_srtp_local = FALSE;
	session->media.has_srtp_remote = FALSE;
	session->media.has_audio = 0;
	session->media.audio_rtp_fd = -1;
	session->media.audio_rtcp_fd= -1;
	session->media.local_audio_rtp_port = 0;
	session->media.remote_audio_rtp_port = 0;
	session->media.local_audio_rtcp_port = 0;
	session->media.remote_audio_rtcp_port = 0;
	session->media.audio_ssrc = 0;
	session->media.audio_ssrc_peer = 0;
	session->media.audio_srtp_suite_in = 0;
	session->media.audio_srtp_suite_out = 0;
	session->media.has_video = 0;
	session->media.video_rtp_fd = -1;
	session->media.video_rtcp_fd= -1;
	session->media.local_video_rtp_port = 0;
	session->media.remote_video_rtp_port = 0;
	session->media.local_video_rtcp_port = 0;
	session->media.remote_video_rtcp_port = 0;
	session->media.video_ssrc = 0;
	session->media.video_ssrc_peer = 0;
<<<<<<< HEAD
=======
	session->media.video_srtp_suite_in = 0;
	session->media.video_srtp_suite_out = 0;
	session->destroyed = 0;
>>>>>>> c82357c9
	g_atomic_int_set(&session->hangingup, 0);
	g_atomic_int_set(&session->destroyed, 0);
	su_home_init(session->stack->s_home);
	janus_mutex_init(&session->mutex);
	handle->plugin_handle = session;
	janus_refcount_init(&session->ref, janus_sip_session_free);

	janus_mutex_lock(&sessions_mutex);
	g_hash_table_insert(sessions, handle, session);
	janus_mutex_unlock(&sessions_mutex);

	return;
}

void janus_sip_destroy_session(janus_plugin_session *handle, int *error) {
	if(g_atomic_int_get(&stopping) || !g_atomic_int_get(&initialized)) {
		*error = -1;
		return;
	}
	janus_sip_session *session = (janus_sip_session *)handle->plugin_handle;
	if(!session) {
		JANUS_LOG(LOG_ERR, "No SIP session associated with this handle...\n");
		*error = -2;
		return;
	}
	janus_mutex_lock(&sessions_mutex);
	janus_sip_hangup_media(handle);
	JANUS_LOG(LOG_VERB, "Destroying SIP session (%s)...\n", session->account.username ? session->account.username : "unregistered user");
	/* Shutdown the NUA */
	if(session->stack && session->stack->s_nua)
		nua_shutdown(session->stack->s_nua);
	g_hash_table_remove(sessions, handle);
	janus_mutex_unlock(&sessions_mutex);
	return;
}

char *janus_sip_query_session(janus_plugin_session *handle) {
	if(g_atomic_int_get(&stopping) || !g_atomic_int_get(&initialized)) {
		return NULL;
	}
	janus_sip_session *session = (janus_sip_session *)handle->plugin_handle;
	if(!session) {
		JANUS_LOG(LOG_ERR, "No session associated with this handle...\n");
		return NULL;
	}
	janus_refcount_increase(&session->ref);
	/* Provide some generic info, e.g., if we're in a call and with whom */
	json_t *info = json_object();
	json_object_set_new(info, "username", session->account.username ? json_string(session->account.username) : NULL);
	json_object_set_new(info, "identity", session->account.identity ? json_string(session->account.identity) : NULL);
	json_object_set_new(info, "registration_status", json_string(janus_sip_registration_status_string(session->account.registration_status)));
	json_object_set_new(info, "call_status", json_string(janus_sip_call_status_string(session->status)));
	if(session->callee) {
		json_object_set_new(info, "callee", json_string(session->callee ? session->callee : "??"));
		json_object_set_new(info, "srtp-required", json_string(session->media.require_srtp ? "yes" : "no"));
		json_object_set_new(info, "sdes-local", json_string(session->media.has_srtp_local ? "yes" : "no"));
		json_object_set_new(info, "sdes-remote", json_string(session->media.has_srtp_remote ? "yes" : "no"));
	}
	if(session->arc || session->vrc || session->arc_peer || session->vrc_peer) {
		json_t *recording = json_object();
		if(session->arc && session->arc->filename)
			json_object_set_new(recording, "audio", json_string(session->arc->filename));
		if(session->vrc && session->vrc->filename)
			json_object_set_new(recording, "video", json_string(session->vrc->filename));
		if(session->arc_peer && session->arc_peer->filename)
			json_object_set_new(recording, "audio-peer", json_string(session->arc_peer->filename));
		if(session->vrc_peer && session->vrc_peer->filename)
			json_object_set_new(recording, "video-peer", json_string(session->vrc_peer->filename));
		json_object_set_new(info, "recording", recording);
	}
	json_object_set_new(info, "hangingup", json_integer(g_atomic_int_get(&session->hangingup)));
	json_object_set_new(info, "destroyed", json_integer(g_atomic_int_get(&session->destroyed)));
	char *info_text = json_dumps(info, JSON_INDENT(3) | JSON_PRESERVE_ORDER);
	json_decref(info);
	janus_refcount_decrease(&session->ref);
	return info_text;
}

struct janus_plugin_result *janus_sip_handle_message(janus_plugin_session *handle, char *transaction, char *message, char *sdp_type, char *sdp) {
	if(g_atomic_int_get(&stopping) || !g_atomic_int_get(&initialized))
		return janus_plugin_result_new(JANUS_PLUGIN_ERROR, g_atomic_int_get(&stopping) ? "Shutting down" : "Plugin not initialized");
	janus_sip_session *session = (janus_sip_session *)handle->plugin_handle;
	if(!session)
		return janus_plugin_result_new(JANUS_PLUGIN_ERROR, "No session associated with this handle");

	JANUS_LOG(LOG_VERB, "%s\n", message);
	/* Increase the reference counter for this session: we'll decrease it after we handle the message */
	janus_refcount_increase(&session->ref);
	janus_sip_message *msg = g_malloc0(sizeof(janus_sip_message));
	msg->handle = handle;
	msg->transaction = transaction;
	msg->message = message;
	msg->sdp_type = sdp_type;
	msg->sdp = sdp;
	g_async_queue_push(messages, msg);

	/* All the requests to this plugin are handled asynchronously */
	return janus_plugin_result_new(JANUS_PLUGIN_OK_WAIT, NULL);
}

void janus_sip_setup_media(janus_plugin_session *handle) {
	JANUS_LOG(LOG_INFO, "[%s-%p] WebRTC media is now available\n", JANUS_SIP_PACKAGE, handle);
	if(g_atomic_int_get(&stopping) || !g_atomic_int_get(&initialized))
		return;
	janus_sip_session *session = (janus_sip_session *)handle->plugin_handle;
	if(!session) {
		JANUS_LOG(LOG_ERR, "No session associated with this handle...\n");
		return;
	}
	if(g_atomic_int_get(&session->destroyed))
		return;
	g_atomic_int_set(&session->hangingup, 0);
	/* TODO Only relay RTP/RTCP when we get this event */
}

void janus_sip_incoming_rtp(janus_plugin_session *handle, int video, char *buf, int len) {
	if(handle == NULL || g_atomic_int_get(&handle->stopped) || g_atomic_int_get(&stopping) || !g_atomic_int_get(&initialized))
		return;
	if(gateway) {
		/* Honour the audio/video active flags */
		janus_sip_session *session = (janus_sip_session *)handle->plugin_handle;
		if(!session || g_atomic_int_get(&session->destroyed)) {
			JANUS_LOG(LOG_ERR, "No session associated with this handle...\n");
			return;
		}
		if(session->status != janus_sip_call_status_incall)
			return;
		/* Forward to our SIP peer */
		if(video) {
			if(session->media.video_ssrc == 0) {
				rtp_header *header = (rtp_header *)buf;
				session->media.video_ssrc = ntohl(header->ssrc);
				JANUS_LOG(LOG_VERB, "Got SIP video SSRC: %"SCNu32"\n", session->media.video_ssrc);
			}
			if(session->media.has_video && session->media.video_rtp_fd) {
				/* Save the frame if we're recording */
				if(session->vrc)
					janus_recorder_save_frame(session->vrc, buf, len);
				/* Is SRTP involved? */
				if(session->media.has_srtp_local) {
					char sbuf[2048];
					memcpy(&sbuf, buf, len);
					int protected = len;
					int res = srtp_protect(session->media.video_srtp_out, &sbuf, &protected);
					if(res != err_status_ok) {
						rtp_header *header = (rtp_header *)&sbuf;
						guint32 timestamp = ntohl(header->timestamp);
						guint16 seq = ntohs(header->seq_number);
						JANUS_LOG(LOG_ERR, "[SIP-%s] Video SRTP protect error... %s (len=%d-->%d, ts=%"SCNu32", seq=%"SCNu16")...\n",
							session->account.username, janus_sip_get_srtp_error(res), len, protected, timestamp, seq);
					} else {
						/* Forward the frame to the peer */
						send(session->media.video_rtp_fd, sbuf, protected, 0);
					}
				} else {
					/* Forward the frame to the peer */
					send(session->media.video_rtp_fd, buf, len, 0);
				}
			}
		} else {
			if(session->media.audio_ssrc == 0) {
				rtp_header *header = (rtp_header *)buf;
				session->media.audio_ssrc = ntohl(header->ssrc);
				JANUS_LOG(LOG_VERB, "Got SIP audio SSRC: %"SCNu32"\n", session->media.audio_ssrc);
			}
			if(session->media.has_audio && session->media.audio_rtp_fd) {
				/* Save the frame if we're recording */
				if(session->arc)
					janus_recorder_save_frame(session->arc, buf, len);
				/* Is SRTP involved? */
				if(session->media.has_srtp_local) {
					char sbuf[2048];
					memcpy(&sbuf, buf, len);
					int protected = len;
					int res = srtp_protect(session->media.audio_srtp_out, &sbuf, &protected);
					if(res != err_status_ok) {
						rtp_header *header = (rtp_header *)&sbuf;
						guint32 timestamp = ntohl(header->timestamp);
						guint16 seq = ntohs(header->seq_number);
						JANUS_LOG(LOG_ERR, "[SIP-%s] Audio SRTP protect error... %s (len=%d-->%d, ts=%"SCNu32", seq=%"SCNu16")...\n",
							session->account.username, janus_sip_get_srtp_error(res), len, protected, timestamp, seq);
					} else {
						/* Forward the frame to the peer */
						send(session->media.audio_rtp_fd, sbuf, protected, 0);
					}
				} else {
					/* Forward the frame to the peer */
					send(session->media.audio_rtp_fd, buf, len, 0);
				}
			}
		}
	}
}

void janus_sip_incoming_rtcp(janus_plugin_session *handle, int video, char *buf, int len) {
	if(handle == NULL || g_atomic_int_get(&handle->stopped) || g_atomic_int_get(&stopping) || !g_atomic_int_get(&initialized))
		return;
	if(gateway) {
		janus_sip_session *session = (janus_sip_session *)handle->plugin_handle;
		if(!session || g_atomic_int_get(&session->destroyed)) {
			JANUS_LOG(LOG_ERR, "No session associated with this handle...\n");
			return;
		}
		if(session->status != janus_sip_call_status_incall)
			return;
		/* Forward to our SIP peer */
		if(video) {
			if(session->media.has_video && session->media.video_rtcp_fd) {
				/* Is SRTP involved? */
				if(session->media.has_srtp_local) {
					char sbuf[2048];
					memcpy(&sbuf, buf, len);
					int protected = len;
					int res = srtp_protect_rtcp(session->media.video_srtp_out, &sbuf, &protected);
					if(res != err_status_ok) {
						JANUS_LOG(LOG_ERR, "[SIP-%s] Video SRTCP protect error... %s (len=%d-->%d)...\n",
							session->account.username, janus_sip_get_srtp_error(res), len, protected);
					} else {
						/* Fix SSRCs as the gateway does */
						JANUS_LOG(LOG_HUGE, "[SIP] Fixing SSRCs (local %u, peer %u)\n",
							session->media.video_ssrc, session->media.video_ssrc_peer);
						janus_rtcp_fix_ssrc((char *)buf, len, 1, session->media.video_ssrc, session->media.video_ssrc_peer);
						/* Forward the message to the peer */
						send(session->media.video_rtcp_fd, sbuf, protected, 0);
					}
				} else {
					/* Fix SSRCs as the gateway does */
					JANUS_LOG(LOG_HUGE, "[SIP] Fixing SSRCs (local %u, peer %u)\n",
						session->media.video_ssrc, session->media.video_ssrc_peer);
					janus_rtcp_fix_ssrc((char *)buf, len, 1, session->media.video_ssrc, session->media.video_ssrc_peer);
					/* Forward the message to the peer */
					send(session->media.video_rtcp_fd, buf, len, 0);
				}
			}
		} else {
			if(session->media.has_audio && session->media.audio_rtcp_fd) {
				/* Is SRTP involved? */
				if(session->media.has_srtp_local) {
					char sbuf[2048];
					memcpy(&sbuf, buf, len);
					int protected = len;
					int res = srtp_protect_rtcp(session->media.audio_srtp_out, &sbuf, &protected);
					if(res != err_status_ok) {
						JANUS_LOG(LOG_ERR, "[SIP-%s] Audio SRTCP protect error... %s (len=%d-->%d)...\n",
							session->account.username, janus_sip_get_srtp_error(res), len, protected);
					} else {
						/* Fix SSRCs as the gateway does */
						JANUS_LOG(LOG_HUGE, "[SIP] Fixing SSRCs (local %u, peer %u)\n",
							session->media.audio_ssrc, session->media.audio_ssrc_peer);
						janus_rtcp_fix_ssrc((char *)buf, len, 1, session->media.audio_ssrc, session->media.audio_ssrc_peer);
						/* Forward the message to the peer */
						send(session->media.audio_rtcp_fd, sbuf, protected, 0);
					}
				} else {
					/* Fix SSRCs as the gateway does */
					JANUS_LOG(LOG_HUGE, "[SIP] Fixing SSRCs (local %u, peer %u)\n",
						session->media.audio_ssrc, session->media.audio_ssrc_peer);
					janus_rtcp_fix_ssrc((char *)buf, len, 1, session->media.audio_ssrc, session->media.audio_ssrc_peer);
					/* Forward the message to the peer */
					send(session->media.audio_rtcp_fd, buf, len, 0);
				}
			}
		}
	}
}

void janus_sip_hangup_media(janus_plugin_session *handle) {
	JANUS_LOG(LOG_INFO, "[%s-%p] No WebRTC media anymore\n", JANUS_SIP_PACKAGE, handle);
	if(g_atomic_int_get(&stopping) || !g_atomic_int_get(&initialized))
		return;
	janus_sip_session *session = (janus_sip_session *)handle->plugin_handle;
	if(!session) {
		JANUS_LOG(LOG_ERR, "No session associated with this handle...\n");
		return;
	}
	if(g_atomic_int_get(&session->destroyed))
		return;
	if(g_atomic_int_add(&session->hangingup, 1))
		return;
	if(!(session->status == janus_sip_call_status_inviting ||
		 session->status == janus_sip_call_status_invited ||
		 session->status == janus_sip_call_status_incall))
		return;
	/* Get rid of the recorders, if available */
	if(session->arc) {
		janus_recorder_close(session->arc);
		JANUS_LOG(LOG_INFO, "Closed user's audio recording %s\n", session->arc->filename ? session->arc->filename : "??");
		janus_recorder_free(session->arc);
	}
	session->arc = NULL;
	if(session->arc_peer) {
		janus_recorder_close(session->arc_peer);
		JANUS_LOG(LOG_INFO, "Closed peer's audio recording %s\n", session->arc_peer->filename ? session->arc_peer->filename : "??");
		janus_recorder_free(session->arc_peer);
	}
	session->arc_peer = NULL;
	if(session->vrc) {
		janus_recorder_close(session->vrc);
		JANUS_LOG(LOG_INFO, "Closed user's video recording %s\n", session->vrc->filename ? session->vrc->filename : "??");
		janus_recorder_free(session->vrc);
	}
	session->vrc = NULL;
	if(session->vrc_peer) {
		janus_recorder_close(session->vrc_peer);
		JANUS_LOG(LOG_INFO, "Closed peer's video recording %s\n", session->vrc_peer->filename ? session->vrc_peer->filename : "??");
		janus_recorder_free(session->vrc_peer);
	}
	session->vrc_peer = NULL;
	/* FIXME Simulate a "hangup" coming from the browser */
	janus_refcount_increase(&session->ref);
	janus_sip_message *msg = g_malloc0(sizeof(janus_sip_message));
	msg->handle = handle;
	msg->message = g_strdup("{\"request\":\"hangup\"}");
	msg->transaction = NULL;
	msg->sdp_type = NULL;
	msg->sdp = NULL;
	g_async_queue_push(messages, msg);
}

/* Thread to handle incoming messages */
static void *janus_sip_handler(void *data) {
	JANUS_LOG(LOG_VERB, "Joining SIP handler thread\n");
	janus_sip_message *msg = NULL;
	int error_code = 0;
	char *error_cause = g_malloc0(512);
	json_t *root = NULL;
	while(g_atomic_int_get(&initialized) && !g_atomic_int_get(&stopping)) {
		msg = g_async_queue_pop(messages);
		if(msg == NULL)
			continue;
		if(msg == &exit_message)
			break;
		if(msg->handle == NULL) {
			janus_sip_message_free(msg);
			continue;
		}
		janus_sip_session *session = NULL;
		janus_mutex_lock(&sessions_mutex);
		if(g_hash_table_lookup(sessions, msg->handle) != NULL ) {
			session = (janus_sip_session *)msg->handle->plugin_handle;
		}
		janus_mutex_unlock(&sessions_mutex);
		if(!session) {
			JANUS_LOG(LOG_ERR, "No session associated with this handle...\n");
			janus_sip_message_free(msg);
			continue;
		}
		if(g_atomic_int_get(&session->destroyed)) {
			janus_sip_message_free(msg);
			continue;
		}
		/* Handle request */
		error_code = 0;
		root = NULL;
		JANUS_LOG(LOG_VERB, "Handling message: %s\n", msg->message);
		if(msg->message == NULL) {
			JANUS_LOG(LOG_ERR, "No message??\n");
			error_code = JANUS_SIP_ERROR_NO_MESSAGE;
			g_snprintf(error_cause, 512, "%s", "No message??");
			goto error;
		}
		json_error_t error;
		root = json_loads(msg->message, 0, &error);
		if(!root) {
			JANUS_LOG(LOG_ERR, "JSON error: on line %d: %s\n", error.line, error.text);
			error_code = JANUS_SIP_ERROR_INVALID_JSON;
			g_snprintf(error_cause, 512, "JSON error: on line %d: %s", error.line, error.text);
			goto error;
		}
		if(!json_is_object(root)) {
			JANUS_LOG(LOG_ERR, "JSON error: not an object\n");
			error_code = JANUS_SIP_ERROR_INVALID_JSON;
			g_snprintf(error_cause, 512, "JSON error: not an object");
			goto error;
		}
		json_t *request = json_object_get(root, "request");
		if(!request) {
			JANUS_LOG(LOG_ERR, "Missing element (request)\n");
			error_code = JANUS_SIP_ERROR_MISSING_ELEMENT;
			g_snprintf(error_cause, 512, "Missing element (request)");
			goto error;
		}
		if(!json_is_string(request)) {
			JANUS_LOG(LOG_ERR, "Invalid element (request should be a string)\n");
			error_code = JANUS_SIP_ERROR_INVALID_ELEMENT;
			g_snprintf(error_cause, 512, "Invalid element (request should be a string)");
			goto error;
		}
		const char *request_text = json_string_value(request);
		json_t *result = NULL;
		char *sdp_type = NULL, *sdp = NULL;
		if(!strcasecmp(request_text, "register")) {
			/* Send a REGISTER */
			if(session->account.registration_status > janus_sip_registration_status_unregistered) {
				JANUS_LOG(LOG_ERR, "Already registered (%s)\n", session->account.username);
				error_code = JANUS_SIP_ERROR_ALREADY_REGISTERED;
				g_snprintf(error_cause, 512, "Already registered (%s)", session->account.username);
				goto error;
			}

			/* Cleanup old values */
			g_free(session->account.identity);
			session->account.identity = NULL;
			session->account.sips = TRUE;
			g_free(session->account.username);
			session->account.username = NULL;
			g_free(session->account.authuser);
			session->account.authuser = NULL;
			g_free(session->account.secret);
			session->account.secret = NULL;
			session->account.secret_type = janus_sip_secret_type_unknown;
			g_free(session->account.proxy);
			session->account.proxy = NULL;
			session->account.registration_status = janus_sip_registration_status_unregistered;

			gboolean guest = FALSE;
			json_t *type = json_object_get(root, "type");
			if(type != NULL) {
				if(!json_is_string(type)) {
					JANUS_LOG(LOG_ERR, "Invalid element (type should be a string)\n");
					error_code = JANUS_SIP_ERROR_INVALID_ELEMENT;
					g_snprintf(error_cause, 512, "Invalid element (type should be a string)");
					goto error;
				}
				const char *type_text = json_string_value(type);
				if(!strcmp(type_text, "guest")) {
					JANUS_LOG(LOG_INFO, "Registering as a guest\n");
					guest = TRUE;
				} else {
					JANUS_LOG(LOG_WARN, "Unknown type '%s', ignoring...\n", type_text);
				}
			}

			gboolean send_register = TRUE;
			json_t *do_register = json_object_get(root, "send_register");
			if(do_register != NULL) {
				if(!json_is_boolean(do_register)) {
					JANUS_LOG(LOG_ERR, "Invalid element (send_register should be boolean)\n");
					error_code = JANUS_SIP_ERROR_INVALID_ELEMENT;
					g_snprintf(error_cause, 512, "Invalid element (send_register should be boolean)");
					goto error;
				}
				if(guest) {
					JANUS_LOG(LOG_ERR, "Conflicting elements: send_register cannot be true if guest is true\n");
					error_code = JANUS_SIP_ERROR_INVALID_ELEMENT;
					g_snprintf(error_cause, 512, "Conflicting elements: send_register cannot be true if guest is true");
					goto error;
				}
				send_register = json_is_true(do_register);
			}

			gboolean sips = TRUE;
			json_t *do_sips = json_object_get(root, "sips");
			if(do_sips != NULL) {
				if(!json_is_boolean(do_sips)) {
					JANUS_LOG(LOG_ERR, "Invalid element (sips should be boolean)\n");
					error_code = JANUS_SIP_ERROR_INVALID_ELEMENT;
					g_snprintf(error_cause, 512, "Invalid element (sips should be boolean)");
					goto error;
				}
				sips = json_is_true(do_sips);
			}

			/* Parse address */
			json_t *proxy = json_object_get(root, "proxy");
			const char *proxy_text = NULL;

			if (proxy && !json_is_null(proxy)) {
				if(!json_is_string(proxy)) {
					JANUS_LOG(LOG_ERR, "Invalid element (proxy should be a string)\n");
					error_code = JANUS_SIP_ERROR_INVALID_ELEMENT;
					g_snprintf(error_cause, 512, "Invalid element (proxy should be a string)");
					goto error;
				}
				proxy_text = json_string_value(proxy);
				janus_sip_uri_t proxy_uri;
				if (janus_sip_parse_proxy_uri(&proxy_uri, proxy_text) < 0) {
					JANUS_LOG(LOG_ERR, "Invalid proxy address %s\n", proxy_text);
					error_code = JANUS_SIP_ERROR_INVALID_ADDRESS;
					g_snprintf(error_cause, 512, "Invalid proxy address %s\n", proxy_text);
					goto error;
				}
			}

			/* Parse register TTL */
			int ttl = register_ttl;
			json_t *reg_ttl = json_object_get(root, "register_ttl");
			if (reg_ttl && json_is_integer(reg_ttl))
				ttl = json_integer_value(reg_ttl);
			if (ttl <= 0)
				ttl = JANUS_DEFAULT_REGISTER_TTL;

			/* Now the user part, if needed */
			json_t *username = json_object_get(root, "username");
			if(!guest && !username) {
				/* The username is mandatory if we're not registering as guests */
				JANUS_LOG(LOG_ERR, "Missing element (username)\n");
				error_code = JANUS_SIP_ERROR_MISSING_ELEMENT;
				g_snprintf(error_cause, 512, "Missing element (username)");
				goto error;
			}
			const char *username_text = NULL;
			janus_sip_uri_t username_uri;
			char user_id[256];
			if(username) {
				if(!json_is_string(username)) {
					JANUS_LOG(LOG_ERR, "Invalid element (username should be a string)\n");
					error_code = JANUS_SIP_ERROR_INVALID_ELEMENT;
					g_snprintf(error_cause, 512, "Invalid element (username should be a string)");
					goto error;
				}
				/* Parse address */
				username_text = json_string_value(username);
				if (janus_sip_parse_uri(&username_uri, username_text) < 0) {
					JANUS_LOG(LOG_ERR, "Invalid user address %s\n", username_text);
					error_code = JANUS_SIP_ERROR_INVALID_ADDRESS;
					g_snprintf(error_cause, 512, "Invalid user address %s\n", username_text);
					goto error;
				}
				g_strlcpy(user_id, username_uri.url->url_user, sizeof(user_id));
			}
			if(guest) {
				/* Not needed, we can stop here: just pick a random username if it wasn't provided and say we're registered */
				if(!username)
					g_snprintf(user_id, 255, "janus-sip-%"SCNu32"", g_random_int());
				JANUS_LOG(LOG_INFO, "Guest will have username %s\n", user_id);
				send_register = FALSE;
			} else {
				json_t *secret = json_object_get(root, "secret");
				json_t *ha1_secret = json_object_get(root, "ha1_secret");
				json_t *authuser = json_object_get(root, "authuser");
				if(!secret && !ha1_secret) {
					JANUS_LOG(LOG_ERR, "Missing element (secret or ha1_secret)\n");
					error_code = JANUS_SIP_ERROR_MISSING_ELEMENT;
					g_snprintf(error_cause, 512, "Missing element (secret or ha1_secret)");
					goto error;
				}
				if(secret && ha1_secret) {
					JANUS_LOG(LOG_ERR, "Conflicting elements specified (secret and ha1_secret)\n");
					error_code = JANUS_SIP_ERROR_INVALID_ELEMENT;
					g_snprintf(error_cause, 512, "Conflicting elements specified (secret and ha1_secret)");
					goto error;
				}
				const char *secret_text;
				if(secret) {
					if(!json_is_string(secret)) {
						JANUS_LOG(LOG_ERR, "Invalid element (secret should be a string)\n");
						error_code = JANUS_SIP_ERROR_INVALID_ELEMENT;
						g_snprintf(error_cause, 512, "Invalid element (secret should be a string)");
						goto error;
					}
					secret_text = json_string_value(secret);
					session->account.secret = g_strdup(secret_text);
					session->account.secret_type = janus_sip_secret_type_plaintext;
				} else {
					if(!json_is_string(ha1_secret)) {
						JANUS_LOG(LOG_ERR, "Invalid element (ha1_secret should be a string)\n");
						error_code = JANUS_SIP_ERROR_INVALID_ELEMENT;
						g_snprintf(error_cause, 512, "Invalid element (ha1_secret should be a string)");
						goto error;
					}
					secret_text = json_string_value(ha1_secret);
					session->account.secret = g_strdup(secret_text);
					session->account.secret_type = janus_sip_secret_type_hashed;
				}
				if (authuser) {
					const char *authuser_text;
					if (!json_is_string(authuser)) {
						JANUS_LOG(LOG_ERR, "Invalid element (authentication username should be a string)\n");
						error_code = JANUS_SIP_ERROR_INVALID_ELEMENT;
						g_snprintf(error_cause, 512, "Invalid element (authentication username should be a string)");
						goto error;
					}
					authuser_text = json_string_value(authuser);
					session->account.authuser = g_strdup(authuser_text);
				} else {
					session->account.authuser = g_strdup(user_id);
				}
				/* Got the values, try registering now */
				JANUS_LOG(LOG_VERB, "Registering user %s (secret %s) @ %s through %s\n",
					username_text, secret_text, username_uri.url->url_host, proxy_text != NULL ? proxy_text : "(null)");
			}

			session->account.identity = g_strdup(username_text);
			session->account.sips = sips;
			session->account.username = g_strdup(user_id);
			if (proxy_text) {
				session->account.proxy = g_strdup(proxy_text);
			}

			session->account.registration_status = janus_sip_registration_status_registering;
			if(session->stack == NULL) {
				/* Start the thread first */
				GError *error = NULL;
				g_thread_try_new("worker", janus_sip_sofia_thread, session, &error);
				if(error != NULL) {
					JANUS_LOG(LOG_ERR, "Got error %d (%s) trying to launch the SIP Sofia thread...\n", error->code, error->message ? error->message : "??");
					error_code = JANUS_SIP_ERROR_UNKNOWN_ERROR;
					g_snprintf(error_cause, 512, "Got error %d (%s) trying to launch the SIP Sofia thread", error->code, error->message ? error->message : "??");
					goto error;
				}
				long int timeout = 0;
				while(session->stack == NULL || session->stack->s_nua == NULL) {
					g_usleep(100000);
					timeout += 100000;
					if(timeout >= 2000000) {
						break;
					}
				}
				if(timeout >= 2000000) {
					JANUS_LOG(LOG_ERR, "Two seconds passed and still no NUA, problems with the thread?\n");
					error_code = JANUS_SIP_ERROR_UNKNOWN_ERROR;
					g_snprintf(error_cause, 512, "Two seconds passed and still no NUA, problems with the thread?");
					goto error;
				}
			}
			if(session->stack->s_nh_r != NULL) {
				nua_handle_destroy(session->stack->s_nh_r);
				session->stack->s_nh_r = NULL;
			}

			if (send_register) {
				session->stack->s_nh_r = nua_handle(session->stack->s_nua, session, TAG_END());
				if(session->stack->s_nh_r == NULL) {
					JANUS_LOG(LOG_ERR, "NUA Handle for REGISTER still null??\n");
					error_code = JANUS_SIP_ERROR_LIBSOFIA_ERROR;
					g_snprintf(error_cause, 512, "Invalid NUA Handle");
					goto error;
				}
				char ttl_text[20];
				g_snprintf(ttl_text, sizeof(ttl_text), "%d", ttl);
				/* Send the REGISTER */
				nua_register(session->stack->s_nh_r,
					NUTAG_M_USERNAME(session->account.username),
					SIPTAG_FROM_STR(username_text),
					SIPTAG_TO_STR(username_text),
					SIPTAG_EXPIRES_STR(ttl_text),
					NUTAG_PROXY(proxy_text),
					TAG_END());
				result = json_object();
				json_object_set_new(result, "event", json_string("registering"));
			} else {
				JANUS_LOG(LOG_VERB, "Not sending a SIP REGISTER: either send_register was set to false or guest mode was enabled\n");
				session->account.registration_status = janus_sip_registration_status_disabled;
				result = json_object();
				json_object_set_new(result, "event", json_string("registered"));
				json_object_set_new(result, "username", json_string(session->account.username));
				json_object_set_new(result, "register_sent", json_string("false"));
			}
		} else if(!strcasecmp(request_text, "call")) {
			/* Call another peer */
			if(session->stack == NULL) {
				JANUS_LOG(LOG_ERR, "Wrong state (register first)\n");
				error_code = JANUS_SIP_ERROR_WRONG_STATE;
				g_snprintf(error_cause, 512, "Wrong state (register first)");
				goto error;
			}
			if(session->status >= janus_sip_call_status_inviting) {
				JANUS_LOG(LOG_ERR, "Wrong state (already in a call? status=%s)\n", janus_sip_call_status_string(session->status));
				error_code = JANUS_SIP_ERROR_WRONG_STATE;
				g_snprintf(error_cause, 512, "Wrong state (already in a call? status=%s)", janus_sip_call_status_string(session->status));
				goto error;
			}
			json_t *uri = json_object_get(root, "uri");
			if(!uri) {
				JANUS_LOG(LOG_ERR, "Missing element (uri)\n");
				error_code = JANUS_SIP_ERROR_MISSING_ELEMENT;
				g_snprintf(error_cause, 512, "Missing element (uri)");
				goto error;
			}
			if(!json_is_string(uri)) {
				JANUS_LOG(LOG_ERR, "Invalid element (uri should be a string)\n");
				error_code = JANUS_SIP_ERROR_INVALID_ELEMENT;
				g_snprintf(error_cause, 512, "Invalid element (uri should be a string)");
				goto error;
			}
			/* SDES-SRTP is disabled by default, let's see if we need to enable it */
			gboolean offer_srtp = FALSE, require_srtp = FALSE;
			json_t *srtp = json_object_get(root, "srtp");
			if(srtp) {
				if(!json_is_string(srtp)) {
					JANUS_LOG(LOG_ERR, "Invalid element (srtp should be a string)\n");
					error_code = JANUS_SIP_ERROR_INVALID_ELEMENT;
					g_snprintf(error_cause, 512, "Invalid element (srtp should be a string)");
					goto error;
				}
				const char *srtp_text = json_string_value(srtp);
				if(!strcasecmp(srtp_text, "sdes_optional")) {
					/* Negotiate SDES, but make it optional */
					offer_srtp = TRUE;
				} else if(!strcasecmp(srtp_text, "sdes_mandatory")) {
					/* Negotiate SDES, and require it */
					offer_srtp = TRUE;
					require_srtp = TRUE;
				} else {
					JANUS_LOG(LOG_ERR, "Invalid element (srtp can only be sdes_optional or sdes_mandatory)\n");
					error_code = JANUS_SIP_ERROR_INVALID_ELEMENT;
					g_snprintf(error_cause, 512, "Invalid element (srtp can only be sdes_optional or sdes_mandatory)");
					goto error;
				}
			}
			/* Parse address */
			const char *uri_text = json_string_value(uri);
			janus_sip_uri_t target_uri;
			if (janus_sip_parse_uri(&target_uri, uri_text) < 0) {
				JANUS_LOG(LOG_ERR, "Invalid user address %s\n", uri_text);
				error_code = JANUS_SIP_ERROR_INVALID_ADDRESS;
				g_snprintf(error_cause, 512, "Invalid user address %s\n", uri_text);
				goto error;
			}
			/* Any SDP to handle? if not, something's wrong */
			if(!msg->sdp) {
				JANUS_LOG(LOG_ERR, "Missing SDP\n");
				error_code = JANUS_SIP_ERROR_MISSING_SDP;
				g_snprintf(error_cause, 512, "Missing SDP");
				goto error;
			}
			JANUS_LOG(LOG_VERB, "%s is calling %s\n", session->account.username, uri_text);
			JANUS_LOG(LOG_VERB, "This is involving a negotiation (%s) as well:\n%s\n", msg->sdp_type, msg->sdp);
			/* Clean up SRTP stuff from before first, in case it's still needed */
			janus_sip_srtp_cleanup(session);
			session->media.require_srtp = require_srtp;
			session->media.has_srtp_local = offer_srtp;
			if(offer_srtp) {
				JANUS_LOG(LOG_VERB, "Going to negotiate SDES-SRTP (%s)...\n", require_srtp ? "mandatory" : "optional");
			}
			/* Parse the SDP we got, manipulate some things, and generate a new one */
			sdp_parser_t *parser = sdp_parse(session->stack->s_home, msg->sdp, strlen(msg->sdp), 0);
			sdp_session_t *parsed_sdp = sdp_session(parser);
			if(!parsed_sdp) {
				JANUS_LOG(LOG_ERR, "Error parsing SDP");
				sdp_parser_free(parser);
				error_code = JANUS_SIP_ERROR_MISSING_SDP;
				g_snprintf(error_cause, 512, "Error parsing SDP");
				goto error;
			}
			/* Allocate RTP ports and merge them with the anonymized SDP */
			if(strstr(msg->sdp, "m=audio")) {
				JANUS_LOG(LOG_VERB, "Going to negotiate audio...\n");
				session->media.has_audio = 1;	/* FIXME Maybe we need a better way to signal this */
			}
			if(strstr(msg->sdp, "m=video")) {
				JANUS_LOG(LOG_VERB, "Going to negotiate video...\n");
				session->media.has_video = 1;	/* FIXME Maybe we need a better way to signal this */
			}
			if(janus_sip_allocate_local_ports(session) < 0) {
				JANUS_LOG(LOG_ERR, "Could not allocate RTP/RTCP ports\n");
				sdp_parser_free(parser);
				error_code = JANUS_SIP_ERROR_IO_ERROR;
				g_snprintf(error_cause, 512, "Could not allocate RTP/RTCP ports");
				goto error;
			}
			char *sdp = janus_sip_sdp_manipulate(session, parsed_sdp);
			if(sdp == NULL) {
				JANUS_LOG(LOG_ERR, "Could not allocate RTP/RTCP ports\n");
				sdp_parser_free(parser);
				error_code = JANUS_SIP_ERROR_IO_ERROR;
				g_snprintf(error_cause, 512, "Could not allocate RTP/RTCP ports");
				goto error;
			}
			JANUS_LOG(LOG_VERB, "Prepared SDP for INVITE:\n%s", sdp);
			/* Send INVITE */
			if(session->stack->s_nh_i != NULL)
				nua_handle_destroy(session->stack->s_nh_i);
			session->stack->s_nh_i = nua_handle(session->stack->s_nua, session, TAG_END());
			if(session->stack->s_nh_i == NULL) {
				JANUS_LOG(LOG_WARN, "NUA Handle for INVITE still null??\n");
				g_free(sdp);
				sdp_parser_free(parser);
				error_code = JANUS_SIP_ERROR_LIBSOFIA_ERROR;
				g_snprintf(error_cause, 512, "Invalid NUA Handle");
				goto error;
			}
			g_atomic_int_set(&session->hangingup, 0);
			session->status = janus_sip_call_status_inviting;
			nua_invite(session->stack->s_nh_i,
				SIPTAG_FROM_STR(session->account.identity),
				SIPTAG_TO_STR(uri_text),
				SOATAG_USER_SDP_STR(sdp),
				NUTAG_PROXY(session->account.proxy),
				NUTAG_AUTOANSWER(0),
				TAG_END());
			g_free(sdp);
			sdp_parser_free(parser);
			session->callee = g_strdup(uri_text);
			g_free(session->transaction);
			session->transaction = msg->transaction ? g_strdup(msg->transaction) : NULL;
			/* Send an ack back */
			result = json_object();
			json_object_set_new(result, "event", json_string("calling"));
		} else if(!strcasecmp(request_text, "accept")) {
			if(session->status != janus_sip_call_status_invited) {
				JANUS_LOG(LOG_ERR, "Wrong state (not invited? status=%s)\n", janus_sip_call_status_string(session->status));
				error_code = JANUS_SIP_ERROR_WRONG_STATE;
				g_snprintf(error_cause, 512, "Wrong state (not invited? status=%s)", janus_sip_call_status_string(session->status));
				goto error;
			}
			if(session->callee == NULL) {
				JANUS_LOG(LOG_ERR, "Wrong state (no caller?)\n");
				error_code = JANUS_SIP_ERROR_WRONG_STATE;
				g_snprintf(error_cause, 512, "Wrong state (no caller?)");
				goto error;
			}
			json_t *srtp = json_object_get(root, "srtp");
			gboolean answer_srtp = FALSE;
			if(srtp) {
				if(!json_is_string(srtp)) {
					JANUS_LOG(LOG_ERR, "Invalid element (srtp should be a string)\n");
					error_code = JANUS_SIP_ERROR_INVALID_ELEMENT;
					g_snprintf(error_cause, 512, "Invalid element (srtp should be a string)");
					goto error;
				}
				const char *srtp_text = json_string_value(srtp);
				if(!strcasecmp(srtp_text, "sdes_optional")) {
					/* Negotiate SDES, but make it optional */
					answer_srtp = TRUE;
				} else if(!strcasecmp(srtp_text, "sdes_mandatory")) {
					/* Negotiate SDES, and require it */
					answer_srtp = TRUE;
					session->media.require_srtp = TRUE;
				} else {
					JANUS_LOG(LOG_ERR, "Invalid element (srtp can only be sdes_optional or sdes_mandatory)\n");
					error_code = JANUS_SIP_ERROR_INVALID_ELEMENT;
					g_snprintf(error_cause, 512, "Invalid element (srtp can only be sdes_optional or sdes_mandatory)");
					goto error;
				}
			}
			if(session->media.require_srtp && !session->media.has_srtp_remote) {
				JANUS_LOG(LOG_ERR, "Can't accept the call: SDES-SRTP required, but caller didn't offer it\n");
				error_code = JANUS_SIP_ERROR_TOO_STRICT;
				g_snprintf(error_cause, 512, "Can't accept the call: SDES-SRTP required, but caller didn't offer it");
				goto error;
			}
			answer_srtp = answer_srtp || session->media.has_srtp_remote;
			/* Any SDP to handle? if not, something's wrong */
			if(!msg->sdp) {
				JANUS_LOG(LOG_ERR, "Missing SDP\n");
				error_code = JANUS_SIP_ERROR_MISSING_SDP;
				g_snprintf(error_cause, 512, "Missing SDP");
				goto error;
			}
			/* Accept a call from another peer */
			JANUS_LOG(LOG_VERB, "We're accepting the call from %s\n", session->callee);
			JANUS_LOG(LOG_VERB, "This is involving a negotiation (%s) as well:\n%s\n", msg->sdp_type, msg->sdp);
			session->media.has_srtp_local = answer_srtp;
			if(answer_srtp) {
				JANUS_LOG(LOG_VERB, "Going to negotiate SDES-SRTP (%s)...\n", session->media.require_srtp ? "mandatory" : "optional");
			}
			/* Parse the SDP we got, manipulate some things, and generate a new one */
			sdp_parser_t *parser = sdp_parse(session->stack->s_home, msg->sdp, strlen(msg->sdp), 0);
			sdp_session_t *parsed_sdp = sdp_session(parser);
			if(!parsed_sdp) {
				JANUS_LOG(LOG_ERR, "Error parsing SDP");
				sdp_parser_free(parser);
				error_code = JANUS_SIP_ERROR_MISSING_SDP;
				g_snprintf(error_cause, 512, "Error parsing SDP");
				goto error;
			}
			/* Allocate RTP ports and merge them with the anonymized SDP */
			if(strstr(msg->sdp, "m=audio")) {
				JANUS_LOG(LOG_VERB, "Going to negotiate audio...\n");
				session->media.has_audio = 1;	/* FIXME Maybe we need a better way to signal this */
			}
			if(strstr(msg->sdp, "m=video")) {
				JANUS_LOG(LOG_VERB, "Going to negotiate video...\n");
				session->media.has_video = 1;	/* FIXME Maybe we need a better way to signal this */
			}
			if(janus_sip_allocate_local_ports(session) < 0) {
				JANUS_LOG(LOG_ERR, "Could not allocate RTP/RTCP ports\n");
				sdp_parser_free(parser);
				error_code = JANUS_SIP_ERROR_IO_ERROR;
				g_snprintf(error_cause, 512, "Could not allocate RTP/RTCP ports");
				goto error;
			}
			char *sdp = janus_sip_sdp_manipulate(session, parsed_sdp);
			if(sdp == NULL) {
				JANUS_LOG(LOG_ERR, "Could not allocate RTP/RTCP ports\n");
				sdp_parser_free(parser);
				error_code = JANUS_SIP_ERROR_IO_ERROR;
				g_snprintf(error_cause, 512, "Could not allocate RTP/RTCP ports");
				goto error;
			}
			JANUS_LOG(LOG_VERB, "Prepared SDP for 200 OK:\n%s", sdp);
			/* Send 200 OK */
			g_atomic_int_set(&session->hangingup, 0);
			session->status = janus_sip_call_status_incall;
			if(session->stack->s_nh_i == NULL) {
				JANUS_LOG(LOG_WARN, "NUA Handle for 200 OK still null??\n");
			}
			nua_respond(session->stack->s_nh_i,
				200, sip_status_phrase(200),
				SOATAG_USER_SDP_STR(sdp),
				NUTAG_AUTOANSWER(0),
				TAG_END());
			g_free(sdp);
			sdp_parser_free(parser);
			/* Send an ack back */
			result = json_object();
			json_object_set_new(result, "event", json_string("accepted"));
			/* Start the media */
			session->media.ready = 1;	/* FIXME Maybe we need a better way to signal this */
			GError *error = NULL;
			g_thread_try_new("janus rtp handler", janus_sip_relay_thread, session, &error);
			if(error != NULL) {
				JANUS_LOG(LOG_ERR, "Got error %d (%s) trying to launch the RTP/RTCP thread...\n", error->code, error->message ? error->message : "??");
			}
		} else if(!strcasecmp(request_text, "decline")) {
			/* Reject an incoming call */
			if(session->status != janus_sip_call_status_invited) {
				JANUS_LOG(LOG_ERR, "Wrong state (not invited? status=%s)\n", janus_sip_call_status_string(session->status));
				/* Ignore */
				json_decref(root);
				janus_sip_message_free(msg);
				continue;
				//~ g_snprintf(error_cause, 512, "Wrong state (not in a call?)");
				//~ goto error;
			}
			if(session->callee == NULL) {
				JANUS_LOG(LOG_ERR, "Wrong state (no callee?)\n");
				error_code = JANUS_SIP_ERROR_WRONG_STATE;
				g_snprintf(error_cause, 512, "Wrong state (no callee?)");
				goto error;
			}
			session->status = janus_sip_call_status_closing;
			if(session->stack->s_nh_i == NULL) {
				JANUS_LOG(LOG_WARN, "NUA Handle for 200 OK still null??\n");
			}
			int response_code = 486;
			json_t *code_json = json_object_get(root, "code");
			if (code_json && json_is_integer(code_json))
				response_code = json_integer_value(code_json);
			if (response_code <= 399) {
				JANUS_LOG(LOG_WARN, "Invalid SIP response code specified, using 486 to decline call\n");
				response_code = 486;
			}
			nua_respond(session->stack->s_nh_i, response_code, sip_status_phrase(response_code), TAG_END());
			g_free(session->callee);
			session->callee = NULL;
			/* Notify the operation */
			result = json_object();
			json_object_set_new(result, "event", json_string("declining"));
			json_object_set_new(result, "code", json_integer(response_code));
		} else if(!strcasecmp(request_text, "hangup")) {
			/* Hangup an ongoing call */
			if(!(session->status == janus_sip_call_status_inviting || session->status == janus_sip_call_status_incall)) {
				JANUS_LOG(LOG_ERR, "Wrong state (not in a call? status=%s)\n", janus_sip_call_status_string(session->status));
				/* Ignore */
				json_decref(root);
				janus_sip_message_free(msg);
				continue;
				//~ g_snprintf(error_cause, 512, "Wrong state (not in a call?)");
				//~ goto error;
			}
			if(session->callee == NULL) {
				JANUS_LOG(LOG_ERR, "Wrong state (no callee?)\n");
				error_code = JANUS_SIP_ERROR_WRONG_STATE;
				g_snprintf(error_cause, 512, "Wrong state (no callee?)");
				goto error;
			}
			session->status = janus_sip_call_status_closing;
			nua_bye(session->stack->s_nh_i, TAG_END());
			g_free(session->callee);
			session->callee = NULL;
			/* Notify the operation */
			result = json_object();
			json_object_set_new(result, "event", json_string("hangingup"));
		} else if(!strcasecmp(request_text, "recording")) {
			/* Start or stop recording */
			if(!(session->status == janus_sip_call_status_inviting || session->status == janus_sip_call_status_incall)) {
				JANUS_LOG(LOG_ERR, "Wrong state (not in a call? status=%s)\n", janus_sip_call_status_string(session->status));
				g_snprintf(error_cause, 512, "Wrong state (not in a call?)");
				goto error;
			}
			if(session->callee == NULL) {
				JANUS_LOG(LOG_ERR, "Wrong state (no callee?)\n");
				error_code = JANUS_SIP_ERROR_WRONG_STATE;
				g_snprintf(error_cause, 512, "Wrong state (no callee?)");
				goto error;
			}
			json_t *action = json_object_get(root, "action");
			if(!action) {
				JANUS_LOG(LOG_ERR, "Missing element (action)\n");
				error_code = JANUS_SIP_ERROR_MISSING_ELEMENT;
				g_snprintf(error_cause, 512, "Missing element (action)");
				goto error;
			}
			if(!json_is_string(action)) {
				JANUS_LOG(LOG_ERR, "Invalid element (action should be a string)\n");
				error_code = JANUS_SIP_ERROR_INVALID_ELEMENT;
				g_snprintf(error_cause, 512, "Invalid element (action should be a string)");
				goto error;
			}
			const char *action_text = json_string_value(action);
			if(strcasecmp(action_text, "start") && strcasecmp(action_text, "stop")) {
				JANUS_LOG(LOG_ERR, "Invalid action (should be start|stop)\n");
				error_code = JANUS_SIP_ERROR_INVALID_ELEMENT;
				g_snprintf(error_cause, 512, "Invalid action (should be start|stop)");
				goto error;
			}
			gboolean record_audio = FALSE, record_video = FALSE,	/* No media is recorded by default */
				record_peer_audio = FALSE, record_peer_video = FALSE;
			json_t *audio = json_object_get(root, "audio");
			if(audio && !json_is_boolean(audio)) {
				JANUS_LOG(LOG_ERR, "Invalid element (audio should be a boolean)\n");
				error_code = JANUS_SIP_ERROR_INVALID_ELEMENT;
				g_snprintf(error_cause, 512, "Invalid value (audio should be a boolean)");
				goto error;
			}
			record_audio = audio ? json_is_true(audio) : FALSE;
			json_t *video = json_object_get(root, "video");
			if(video && !json_is_boolean(video)) {
				JANUS_LOG(LOG_ERR, "Invalid element (video should be a boolean)\n");
				error_code = JANUS_SIP_ERROR_INVALID_ELEMENT;
				g_snprintf(error_cause, 512, "Invalid value (video should be a boolean)");
				goto error;
			}
			record_video = video ? json_is_true(video) : FALSE;
			json_t *peer_audio = json_object_get(root, "peer_audio");
			if(peer_audio && !json_is_boolean(peer_audio)) {
				JANUS_LOG(LOG_ERR, "Invalid element (peer_audio should be a boolean)\n");
				error_code = JANUS_SIP_ERROR_INVALID_ELEMENT;
				g_snprintf(error_cause, 512, "Invalid value (peer_audio should be a boolean)");
				goto error;
			}
			record_peer_audio = peer_audio ? json_is_true(peer_audio) : FALSE;
			json_t *peer_video = json_object_get(root, "peer_video");
			if(peer_video && !json_is_boolean(peer_video)) {
				JANUS_LOG(LOG_ERR, "Invalid element (peer_video should be a boolean)\n");
				error_code = JANUS_SIP_ERROR_INVALID_ELEMENT;
				g_snprintf(error_cause, 512, "Invalid value (peer_video should be a boolean)");
				goto error;
			}
			record_peer_video = peer_video ? json_is_true(peer_video) : FALSE;
			if(!record_audio && !record_video && !record_peer_audio && !record_peer_video) {
				JANUS_LOG(LOG_ERR, "Invalid request (at least one of audio, video, peer_audio and peer_video should be true)\n");
				error_code = JANUS_SIP_ERROR_RECORDING_ERROR;
				g_snprintf(error_cause, 512, "Invalid request (at least one of audio, video, peer_audio and peer_video should be true)");
				goto error;
			}
			json_t *recfile = json_object_get(root, "filename");
			if(recfile && !json_is_string(recfile)) {
				JANUS_LOG(LOG_ERR, "Invalid element (filename should be a string)\n");
				error_code = JANUS_SIP_ERROR_INVALID_ELEMENT;
				g_snprintf(error_cause, 512, "Invalid value (filename should be a string)");
				goto error;
			}
			const char *recording_base = json_string_value(recfile);
			if(!strcasecmp(action_text, "start")) {
				/* Start recording something */
				char filename[255];
				gint64 now = janus_get_real_time();
				if(record_peer_audio || record_peer_video) {
					JANUS_LOG(LOG_INFO, "Starting recording of peer's %s (user %s, call %s)\n",
						(record_peer_audio && record_peer_video ? "audio and video" : (record_peer_audio ? "audio" : "video")),
						session->account.username, session->transaction);
					/* Start recording this peer's audio and/or video */
					if(record_peer_audio) {
						memset(filename, 0, 255);
						if(recording_base) {
							/* Use the filename and path we have been provided */
							g_snprintf(filename, 255, "%s-peer-audio", recording_base);
							session->arc_peer = janus_recorder_create(NULL, 0, filename);
							if(session->arc_peer == NULL) {
								/* FIXME We should notify the fact the recorder could not be created */
								JANUS_LOG(LOG_ERR, "Couldn't open an audio recording file for this peer!\n");
							}
						} else {
							/* Build a filename */
							g_snprintf(filename, 255, "sip-%s-%s-%"SCNi64"-peer-audio",
								session->account.username ? session->account.username : "unknown",
								session->transaction ? session->transaction : "unknown",
								now);
							session->arc_peer = janus_recorder_create(NULL, 0, filename);
							if(session->arc_peer == NULL) {
								/* FIXME We should notify the fact the recorder could not be created */
								JANUS_LOG(LOG_ERR, "Couldn't open an audio recording file for this peer!\n");
							}
						}
					}
					if(record_peer_video) {
						memset(filename, 0, 255);
						if(recording_base) {
							/* Use the filename and path we have been provided */
							g_snprintf(filename, 255, "%s-peer-video", recording_base);
							session->vrc_peer = janus_recorder_create(NULL, 1, filename);
							if(session->vrc_peer == NULL) {
								/* FIXME We should notify the fact the recorder could not be created */
								JANUS_LOG(LOG_ERR, "Couldn't open an video recording file for this peer!\n");
							}
						} else {
							/* Build a filename */
							g_snprintf(filename, 255, "sip-%s-%s-%"SCNi64"-peer-video",
								session->account.username ? session->account.username : "unknown",
								session->transaction ? session->transaction : "unknown",
								now);
							session->vrc_peer = janus_recorder_create(NULL, 1, filename);
							if(session->vrc_peer == NULL) {
								/* FIXME We should notify the fact the recorder could not be created */
								JANUS_LOG(LOG_ERR, "Couldn't open an video recording file for this peer!\n");
							}
						}
						/* TODO We should send a FIR/PLI to this peer... */
					}
				}
				if(record_audio || record_video) {
					/* Start recording the user's audio and/or video */
					JANUS_LOG(LOG_INFO, "Starting recording of user's %s (user %s, call %s)\n",
						(record_audio && record_video ? "audio and video" : (record_audio ? "audio" : "video")),
						session->account.username, session->transaction);
					if(record_audio) {
						memset(filename, 0, 255);
						if(recording_base) {
							/* Use the filename and path we have been provided */
							g_snprintf(filename, 255, "%s-user-audio", recording_base);
							session->arc = janus_recorder_create(NULL, 0, filename);
							if(session->arc == NULL) {
								/* FIXME We should notify the fact the recorder could not be created */
								JANUS_LOG(LOG_ERR, "Couldn't open an audio recording file for this peer!\n");
							}
						} else {
							/* Build a filename */
							g_snprintf(filename, 255, "sip-%s-%s-%"SCNi64"-own-audio",
								session->account.username ? session->account.username : "unknown",
								session->transaction ? session->transaction : "unknown",
								now);
							session->arc = janus_recorder_create(NULL, 0, filename);
							if(session->arc == NULL) {
								/* FIXME We should notify the fact the recorder could not be created */
								JANUS_LOG(LOG_ERR, "Couldn't open an audio recording file for this peer!\n");
							}
						}
					}
					if(record_video) {
						memset(filename, 0, 255);
						if(recording_base) {
							/* Use the filename and path we have been provided */
							g_snprintf(filename, 255, "%s-user-video", recording_base);
							session->vrc = janus_recorder_create(NULL, 1, filename);
							if(session->vrc == NULL) {
								/* FIXME We should notify the fact the recorder could not be created */
								JANUS_LOG(LOG_ERR, "Couldn't open an video recording file for this user!\n");
							}
						} else {
							/* Build a filename */
							g_snprintf(filename, 255, "sip-%s-%s-%"SCNi64"-own-video",
								session->account.username ? session->account.username : "unknown",
								session->transaction ? session->transaction : "unknown",
								now);
							session->vrc = janus_recorder_create(NULL, 1, filename);
							if(session->vrc == NULL) {
								/* FIXME We should notify the fact the recorder could not be created */
								JANUS_LOG(LOG_ERR, "Couldn't open an video recording file for this user!\n");
							}
						}
						/* Send a PLI */
						JANUS_LOG(LOG_VERB, "Recording video, sending a PLI to kickstart it\n");
						char buf[12];
						memset(buf, 0, 12);
						janus_rtcp_pli((char *)&buf, 12);
						gateway->relay_rtcp(session->handle, 1, buf, 12);
					}
				}
			} else {
				/* Stop recording something: notice that this never returns an error, even when we were not recording anything */
				if(record_audio) {
					if(session->arc) {
						janus_recorder_close(session->arc);
						JANUS_LOG(LOG_INFO, "Closed user's audio recording %s\n", session->arc->filename ? session->arc->filename : "??");
						janus_recorder_free(session->arc);
					}
					session->arc = NULL;
				}
				if(record_video) {
					if(session->vrc) {
						janus_recorder_close(session->vrc);
						JANUS_LOG(LOG_INFO, "Closed user's video recording %s\n", session->vrc->filename ? session->vrc->filename : "??");
						janus_recorder_free(session->vrc);
					}
					session->vrc = NULL;
				}
				if(record_peer_audio) {
					if(session->arc_peer) {
						janus_recorder_close(session->arc_peer);
						JANUS_LOG(LOG_INFO, "Closed peer's audio recording %s\n", session->arc_peer->filename ? session->arc_peer->filename : "??");
						janus_recorder_free(session->arc_peer);
					}
					session->arc_peer = NULL;
				}
				if(record_peer_video) {
					if(session->vrc_peer) {
						janus_recorder_close(session->vrc_peer);
						JANUS_LOG(LOG_INFO, "Closed peer's video recording %s\n", session->vrc_peer->filename ? session->vrc_peer->filename : "??");
						janus_recorder_free(session->vrc_peer);
					}
					session->vrc_peer = NULL;
				}
			}
			/* Notify the result */
			result = json_object();
			json_object_set_new(result, "event", json_string("recordingupdated"));
		} else if(!strcasecmp(request_text, "dtmf_info")) {
			/* Send DMTF tones using SIP INFO
			 * (https://tools.ietf.org/html/draft-kaplan-dispatch-info-dtmf-package-00)
			 */
			if(!(session->status == janus_sip_call_status_inviting || session->status == janus_sip_call_status_incall)) {
				JANUS_LOG(LOG_ERR, "Wrong state (not in a call? status=%s)\n", janus_sip_call_status_string(session->status));
				g_snprintf(error_cause, 512, "Wrong state (not in a call?)");
				goto error;
			}
			if(session->callee == NULL) {
				JANUS_LOG(LOG_ERR, "Wrong state (no callee?)\n");
				error_code = JANUS_SIP_ERROR_WRONG_STATE;
				g_snprintf(error_cause, 512, "Wrong state (no callee?)");
				goto error;
			}
			json_t *digit = json_object_get(root, "digit");
			if(!digit) {
				JANUS_LOG(LOG_ERR, "Missing element (digit)\n");
				error_code = JANUS_SIP_ERROR_MISSING_ELEMENT;
				g_snprintf(error_cause, 512, "Missing element (digit)");
				goto error;
			}
			if(!json_is_string(digit)) {
				JANUS_LOG(LOG_ERR, "Invalid element (digit should be a string)\n");
				error_code = JANUS_SIP_ERROR_INVALID_ELEMENT;
				g_snprintf(error_cause, 512, "Invalid element (digit should be a string)");
				goto error;
			}
			const char *digit_text = json_string_value(digit);
			if(strlen(digit_text) != 1) {
				JANUS_LOG(LOG_ERR, "Invalid element (digit should be one character))\n");
				error_code = JANUS_SIP_ERROR_INVALID_ELEMENT;
				g_snprintf(error_cause, 512, "Invalid element (digit should be one character)");
				goto error;
			}
			int duration_ms = 0;
			json_t *duration = json_object_get(root, "duration");
			if(duration && !json_is_integer(duration)) {
				JANUS_LOG(LOG_ERR, "Invalid element (duration should be an integer)\n");
				error_code = JANUS_SIP_ERROR_INVALID_ELEMENT;
				g_snprintf(error_cause, 512, "Invalid element (duration should be an integer)");
				goto error;
			}
			duration_ms = duration ? json_integer_value(duration) : 0;
			if (duration_ms <= 0 || duration_ms > 5000) {
				duration_ms = 160; /* default value */
			}

			char payload[64];
			g_snprintf(payload, sizeof(payload), "Signal=%s\r\nDuration=%d", digit_text, duration_ms);
			nua_info(session->stack->s_nh_i,
				SIPTAG_CONTENT_TYPE_STR("application/dtmf-relay"),
				SIPTAG_PAYLOAD_STR(payload),
				TAG_END());
		} else {
			JANUS_LOG(LOG_ERR, "Unknown request (%s)\n", request_text);
			error_code = JANUS_SIP_ERROR_INVALID_REQUEST;
			g_snprintf(error_cause, 512, "Unknown request (%s)", request_text);
			goto error;
		}

		json_decref(root);
		/* Prepare JSON event */
		json_t *event = json_object();
		json_object_set_new(event, "sip", json_string("event"));
		if(result != NULL)
			json_object_set_new(event, "result", result);
		char *event_text = json_dumps(event, JSON_INDENT(3) | JSON_PRESERVE_ORDER);
		json_decref(event);
		JANUS_LOG(LOG_VERB, "Pushing event: %s\n", event_text);
		int ret = gateway->push_event(msg->handle, &janus_sip_plugin, msg->transaction, event_text, sdp_type, sdp);
		JANUS_LOG(LOG_VERB, "  >> %d (%s)\n", ret, janus_get_api_error(ret));
		g_free(event_text);
		g_free(sdp);
		janus_sip_message_free(msg);
		continue;

error:
		{
			if(root != NULL)
				json_decref(root);
			/* Prepare JSON error event */
			json_t *event = json_object();
			json_object_set_new(event, "sip", json_string("event"));
			json_object_set_new(event, "error_code", json_integer(error_code));
			json_object_set_new(event, "error", json_string(error_cause));
			char *event_text = json_dumps(event, JSON_INDENT(3) | JSON_PRESERVE_ORDER);
			json_decref(event);
			JANUS_LOG(LOG_VERB, "Pushing event: %s\n", event_text);
			int ret = gateway->push_event(msg->handle, &janus_sip_plugin, msg->transaction, event_text, NULL, NULL);
			JANUS_LOG(LOG_VERB, "  >> %d (%s)\n", ret, janus_get_api_error(ret));
			g_free(event_text);
			janus_sip_message_free(msg);
		}
	}
	g_free(error_cause);
	JANUS_LOG(LOG_VERB, "Leaving SIP handler thread\n");
	return NULL;
}


/* Sofia callbacks */
void janus_sip_sofia_callback(nua_event_t event, int status, char const *phrase, nua_t *nua, nua_magic_t *magic, nua_handle_t *nh, nua_hmagic_t *hmagic, sip_t const *sip, tagi_t tags[])
{
	janus_sip_session *session = (janus_sip_session *)magic;
	ssip_t *ssip = session->stack;
	switch (event) {
	/* Status or Error Indications */
		case nua_i_active:
			JANUS_LOG(LOG_VERB, "[%s][%s]: %d %s\n", session->account.username, nua_event_name(event), status, phrase ? phrase : "??");
			break;
		case nua_i_error:
			JANUS_LOG(LOG_VERB, "[%s][%s]: %d %s\n", session->account.username, nua_event_name(event), status, phrase ? phrase : "??");
			break;
		case nua_i_fork:
			JANUS_LOG(LOG_VERB, "[%s][%s]: %d %s\n", session->account.username, nua_event_name(event), status, phrase ? phrase : "??");
			break;
		case nua_i_media_error:
			JANUS_LOG(LOG_VERB, "[%s][%s]: %d %s\n", session->account.username, nua_event_name(event), status, phrase ? phrase : "??");
			break;
		case nua_i_subscription:
			JANUS_LOG(LOG_VERB, "[%s][%s]: %d %s\n", session->account.username, nua_event_name(event), status, phrase ? phrase : "??");
			break;
		case nua_i_state:
			JANUS_LOG(LOG_VERB, "[%s][%s]: %d %s\n", session->account.username, nua_event_name(event), status, phrase ? phrase : "??");
			tagi_t const *ti = tl_find(tags, nutag_callstate);
			enum nua_callstate callstate = ti ? ti->t_value : -1;
			/* There are several call states, but we only care about the terminated state
			 * in order to send the 'hangup' event (assuming this is the right session, of course).
			 * http://sofia-sip.sourceforge.net/refdocs/nua/nua__tag_8h.html#a516dc237722dc8ca4f4aa3524b2b444b
			 */
			if(callstate == nua_callstate_terminated &&
					(session->stack->s_nh_i == nh || session->stack->s_nh_i == NULL)) {
				session->status = janus_sip_call_status_idle;
				session->stack->s_nh_i = NULL;
				json_t *call = json_object();
				json_object_set_new(call, "sip", json_string("event"));
				json_t *calling = json_object();
				json_object_set_new(calling, "event", json_string("hangup"));
				json_object_set_new(calling, "code", json_integer(status));
				json_object_set_new(calling, "reason", json_string(phrase ? phrase : "???"));
				json_object_set_new(call, "result", calling);
				char *call_text = json_dumps(call, JSON_INDENT(3) | JSON_PRESERVE_ORDER);
				json_decref(call);
				JANUS_LOG(LOG_VERB, "Pushing event: %s\n", call_text);
				int ret = gateway->push_event(session->handle, &janus_sip_plugin, session->transaction, call_text, NULL, NULL);
				JANUS_LOG(LOG_VERB, "  >> %d (%s)\n", ret, janus_get_api_error(ret));
				g_free(call_text);
				/* Get rid of any PeerConnection that may have been set up */
				g_free(session->transaction);
				session->transaction = NULL;
				gateway->close_pc(session->handle);
			}
			break;
		case nua_i_terminated:
			JANUS_LOG(LOG_VERB, "[%s][%s]: %d %s\n", session->account.username, nua_event_name(event), status, phrase ? phrase : "??");
			break;
	/* SIP requests */
		case nua_i_ack:
			JANUS_LOG(LOG_VERB, "[%s][%s]: %d %s\n", session->account.username, nua_event_name(event), status, phrase ? phrase : "??");
			break;
		case nua_i_outbound:
			JANUS_LOG(LOG_VERB, "[%s][%s]: %d %s\n", session->account.username, nua_event_name(event), status, phrase ? phrase : "??");
			break;
		case nua_i_bye: {
			JANUS_LOG(LOG_VERB, "[%s][%s]: %d %s\n", session->account.username, nua_event_name(event), status, phrase ? phrase : "??");
			break;
		}
		case nua_i_cancel: {
			JANUS_LOG(LOG_VERB, "[%s][%s]: %d %s\n", session->account.username, nua_event_name(event), status, phrase ? phrase : "??");
			break;
		}
		case nua_i_invite: {
			JANUS_LOG(LOG_VERB, "[%s][%s]: %d %s\n", session->account.username, nua_event_name(event), status, phrase ? phrase : "??");
			if(ssip == NULL) {
				JANUS_LOG(LOG_ERR, "\tInvalid SIP stack\n");
				nua_respond(nh, 500, sip_status_phrase(500), TAG_END());
				break;
			}
			sdp_parser_t *parser = sdp_parse(ssip->s_home, sip->sip_payload->pl_data, sip->sip_payload->pl_len, 0);
			if(!sdp_session(parser)) {
				JANUS_LOG(LOG_ERR, "\tError parsing SDP!\n");
				nua_respond(nh, 488, sip_status_phrase(488), TAG_END());
				sdp_parser_free(parser);
				break;
			}
			if(session->stack->s_nh_i != NULL) {
				if(session->stack->s_nh_i == nh) {
					/* re-INVITE, we don't support those. */
					nua_respond(nh, 488, sip_status_phrase(488), TAG_END());
				} else if(session->status >= janus_sip_call_status_inviting) {
					/* Busy with another call */
					JANUS_LOG(LOG_VERB, "\tAlready in a call (busy, status=%s)\n", janus_sip_call_status_string(session->status));
					nua_respond(nh, 486, sip_status_phrase(486), TAG_END());
					/* Notify the web app about the missed invite */
					json_t *missed = json_object();
					json_object_set_new(missed, "sip", json_string("event"));
					json_t *result = json_object();
					json_object_set_new(result, "event", json_string("missed_call"));
					char *caller_text = url_as_string(session->stack->s_home, sip->sip_from->a_url);
					json_object_set_new(result, "caller", json_string(caller_text));
					su_free(session->stack->s_home, caller_text);
					if (sip->sip_from && sip->sip_from->a_display) {
						json_object_set_new(result, "displayname", json_string(sip->sip_from->a_display));
					}
					json_object_set_new(missed, "result", result);
					char *missed_text = json_dumps(missed, JSON_INDENT(3) | JSON_PRESERVE_ORDER);
					json_decref(missed);
					JANUS_LOG(LOG_VERB, "Pushing event to peer: %s\n", missed_text);
					int ret = gateway->push_event(session->handle, &janus_sip_plugin, session->transaction, missed_text, NULL, NULL);
					JANUS_LOG(LOG_VERB, "  >> %d (%s)\n", ret, janus_get_api_error(ret));
					g_free(missed_text);
				}
				sdp_parser_free(parser);
				break;
			}
			/* New incoming call */
			session->callee = g_strdup(url_as_string(session->stack->s_home, sip->sip_from->a_url));
			session->status = janus_sip_call_status_invited;
			/* Clean up SRTP stuff from before first, in case it's still needed */
			janus_sip_srtp_cleanup(session);
			/* Parse SDP */
			char *fixed_sdp = g_strdup(sip->sip_payload->pl_data);
			JANUS_LOG(LOG_VERB, "Someone is inviting us in a call:\n%s", sip->sip_payload->pl_data);
			sdp_session_t *sdp = sdp_session(parser);
			janus_sip_sdp_process(session, sdp);
			/* Send SDP to the browser */
			json_t *call = json_object();
			json_object_set_new(call, "sip", json_string("event"));
			json_t *calling = json_object();
			json_object_set_new(calling, "event", json_string("incomingcall"));
			json_object_set_new(calling, "username", json_string(session->callee));
			if(sip->sip_from && sip->sip_from->a_display) {
				json_object_set_new(calling, "displayname", json_string(sip->sip_from->a_display));
			}
			if(session->media.has_srtp_remote) {
				/* FIXME Maybe a true/false instead? */
				json_object_set_new(calling, "srtp", json_string(session->media.require_srtp ? "sdes_mandatory" : "sdes_optional"));
			}
			json_object_set_new(call, "result", calling);
			char *call_text = json_dumps(call, JSON_INDENT(3) | JSON_PRESERVE_ORDER);
			json_decref(call);
			JANUS_LOG(LOG_VERB, "Pushing event to peer: %s\n", call_text);
			int ret = gateway->push_event(session->handle, &janus_sip_plugin, session->transaction, call_text, "offer", fixed_sdp);
			JANUS_LOG(LOG_VERB, "  >> %d (%s)\n", ret, janus_get_api_error(ret));
			g_free(call_text);
			g_free(fixed_sdp);
			/* Send a Ringing back */
			nua_respond(nh, 180, sip_status_phrase(180), TAG_END());
			session->stack->s_nh_i = nh;
			break;
		}
		case nua_i_options:
			JANUS_LOG(LOG_VERB, "[%s][%s]: %d %s\n", session->account.username, nua_event_name(event), status, phrase ? phrase : "??");
			/* FIXME Should we handle this message? for now we reply with a 405 Method Not Implemented */
			nua_respond(nh, 405, sip_status_phrase(405), TAG_END());
			break;
	/* Responses */
		case nua_r_get_params:
			JANUS_LOG(LOG_VERB, "[%s][%s]: %d %s\n", session->account.username, nua_event_name(event), status, phrase ? phrase : "??");
			break;
		case nua_r_set_params:
			JANUS_LOG(LOG_VERB, "[%s][%s]: %d %s\n", session->account.username, nua_event_name(event), status, phrase ? phrase : "??");
			break;
		case nua_r_notifier:
			JANUS_LOG(LOG_VERB, "[%s][%s]: %d %s\n", session->account.username, nua_event_name(event), status, phrase ? phrase : "??");
			break;
		case nua_r_shutdown:
			JANUS_LOG(LOG_VERB, "[%s][%s]: %d %s\n", session->account.username, nua_event_name(event), status, phrase ? phrase : "??");
			if(status < 200 && !g_atomic_int_get(&stopping)) {
				/* shutdown in progress -> return */
				break;
			}
			if(ssip != NULL) {
				/* end the event loop. su_root_run() will return */
				su_root_break(ssip->s_root);
			}
			break;
		case nua_r_terminate:
			JANUS_LOG(LOG_VERB, "[%s][%s]: %d %s\n", session->account.username, nua_event_name(event), status, phrase ? phrase : "??");
			break;
	/* SIP responses */
		case nua_r_bye:
			JANUS_LOG(LOG_VERB, "[%s][%s]: %d %s\n", session->account.username, nua_event_name(event), status, phrase ? phrase : "??");
			break;
		case nua_r_cancel:
			JANUS_LOG(LOG_VERB, "[%s][%s]: %d %s\n", session->account.username, nua_event_name(event), status, phrase ? phrase : "??");
			break;
		case nua_r_info:
			JANUS_LOG(LOG_VERB, "[%s][%s]: %d %s\n", session->account.username, nua_event_name(event), status, phrase ? phrase : "??");
			break;
		case nua_r_invite: {
			JANUS_LOG(LOG_VERB, "[%s][%s]: %d %s\n", session->account.username, nua_event_name(event), status, phrase ? phrase : "??");
			if(status < 200) {
				/* Not ready yet (FIXME May this be pranswer?? we don't handle it yet...) */
				break;
			} else if(status == 401 || status == 407) {
				char auth[256];
				const char* scheme;
				const char* realm;
				if(status == 401) {
 					/* Get scheme/realm from 401 error */
					sip_www_authenticate_t const* www_auth = sip->sip_www_authenticate;
					scheme = www_auth->au_scheme;
					realm = msg_params_find(www_auth->au_params, "realm=");
				} else {
 					/* Get scheme/realm from 407 error, proxy-auth */
					sip_proxy_authenticate_t const* proxy_auth = sip->sip_proxy_authenticate;
					scheme = proxy_auth->au_scheme;
					realm = msg_params_find(proxy_auth->au_params, "realm=");
				}
				memset(auth, 0, sizeof(auth));
				g_snprintf(auth, sizeof(auth), "%s%s:%s:%s:%s%s",
					session->account.secret_type == janus_sip_secret_type_hashed ? "HA1+" : "",
					scheme,
					realm,
					session->account.authuser ? session->account.authuser : "null",
					session->account.secret_type == janus_sip_secret_type_hashed ? "HA1+" : "",
					session->account.secret ? session->account.secret : "null");
				JANUS_LOG(LOG_VERB, "\t%s\n", auth);
				/* Authenticate */
				nua_authenticate(nh,
					NUTAG_AUTH(auth),
					TAG_END());
				break;
			} else if(status >= 400) {
				break;
			}
			if(ssip == NULL) {
				JANUS_LOG(LOG_ERR, "\tInvalid SIP stack\n");
				nua_respond(nh, 500, sip_status_phrase(500), TAG_END());
				break;
			}
			sdp_parser_t *parser = sdp_parse(ssip->s_home, sip->sip_payload->pl_data, sip->sip_payload->pl_len, 0);
			if(!sdp_session(parser)) {
				JANUS_LOG(LOG_ERR, "\tError parsing SDP!\n");
				nua_respond(nh, 488, sip_status_phrase(488), TAG_END());
				sdp_parser_free(parser);
				break;
			}
			JANUS_LOG(LOG_VERB, "Peer accepted our call:\n%s", sip->sip_payload->pl_data);
			session->status = janus_sip_call_status_incall;
			char *fixed_sdp = g_strdup(sip->sip_payload->pl_data);
			sdp_session_t *sdp = sdp_session(parser);
			janus_sip_sdp_process(session, sdp);
			/* If we asked for SRTP and are not getting it, fail */
			if(session->media.require_srtp && !session->media.has_srtp_remote) {
				JANUS_LOG(LOG_ERR, "\tWe asked for mandatory SRTP but didn't get any in the reply!\n");
				sdp_parser_free(parser);
				g_free(fixed_sdp);
				/* Hangup immediately */
				session->status = janus_sip_call_status_closing;
				nua_bye(nh, TAG_END());
				g_free(session->callee);
				session->callee = NULL;
				break;
			}
			session->media.ready = 1;	/* FIXME Maybe we need a better way to signal this */
			GError *error = NULL;
			g_thread_try_new("janus rtp handler", janus_sip_relay_thread, session, &error);
			if(error != NULL) {
				JANUS_LOG(LOG_ERR, "Got error %d (%s) trying to launch the RTP/RTCP thread...\n", error->code, error->message ? error->message : "??");
			}
			/* Send SDP to the browser */
			json_t *call = json_object();
			json_object_set_new(call, "sip", json_string("event"));
			json_t *calling = json_object();
			json_object_set_new(calling, "event", json_string("accepted"));
			json_object_set_new(calling, "username", json_string(session->callee));
			json_object_set_new(call, "result", calling);
			char *call_text = json_dumps(call, JSON_INDENT(3) | JSON_PRESERVE_ORDER);
			json_decref(call);
			JANUS_LOG(LOG_VERB, "Pushing event to peer: %s\n", call_text);
			int ret = gateway->push_event(session->handle, &janus_sip_plugin, session->transaction, call_text, "answer", fixed_sdp);
			JANUS_LOG(LOG_VERB, "  >> %d (%s)\n", ret, janus_get_api_error(ret));
			g_free(call_text);
			g_free(fixed_sdp);
			break;
		}
		case nua_r_register: {
			JANUS_LOG(LOG_VERB, "[%s][%s]: %d %s\n", session->account.username, nua_event_name(event), status, phrase ? phrase : "??");
			if(status == 200) {
				if(session->account.registration_status < janus_sip_registration_status_registered)
					session->account.registration_status = janus_sip_registration_status_registered;
				JANUS_LOG(LOG_VERB, "Successfully registered\n");
				/* Notify the browser */
				json_t *call = json_object();
				json_object_set_new(call, "sip", json_string("event"));
				json_t *calling = json_object();
				json_object_set_new(calling, "event", json_string("registered"));
				json_object_set_new(calling, "username", json_string(session->account.username));
				json_object_set_new(calling, "register_sent", json_string("true"));
				json_object_set_new(call, "result", calling);
				char *call_text = json_dumps(call, JSON_INDENT(3) | JSON_PRESERVE_ORDER);
				json_decref(call);
				JANUS_LOG(LOG_VERB, "Pushing event: %s\n", call_text);
				int ret = gateway->push_event(session->handle, &janus_sip_plugin, session->transaction, call_text, NULL, NULL);
				JANUS_LOG(LOG_VERB, "  >> %d (%s)\n", ret, janus_get_api_error(ret));
				g_free(call_text);
			} else if(status == 401) {
				/* Get scheme/realm from 401 error */
				sip_www_authenticate_t const* www_auth = sip->sip_www_authenticate;
				char const* scheme = www_auth->au_scheme;
				const char* realm = msg_params_find(www_auth->au_params, "realm=");
				char auth[256];
				memset(auth, 0, sizeof(auth));
				g_snprintf(auth, sizeof(auth), "%s%s:%s:%s:%s%s",
					session->account.secret_type == janus_sip_secret_type_hashed ? "HA1+" : "",
					scheme,
					realm,
					session->account.authuser ? session->account.authuser : "null",
					session->account.secret_type == janus_sip_secret_type_hashed ? "HA1+" : "",
					session->account.secret);
				JANUS_LOG(LOG_VERB, "\t%s\n", auth);
				/* Authenticate */
				nua_authenticate(nh,
					NUTAG_AUTH(auth),
					TAG_END());
			} else if(status >= 400) {
				/* Authentication failed? */
				session->account.registration_status = janus_sip_registration_status_failed;
				/* Tell the browser... */
				json_t *event = json_object();
				json_object_set_new(event, "sip", json_string("event"));
				json_t *result = json_object();
				json_object_set_new(result, "event", json_string("registration_failed"));
			        json_object_set_new(result, "code", json_integer(status));
				json_object_set_new(result, "reason", json_string(phrase ? phrase : ""));
			        json_object_set_new(event, "result", result);
				char *event_text = json_dumps(event, JSON_INDENT(3) | JSON_PRESERVE_ORDER);
				json_decref(event);
				JANUS_LOG(LOG_VERB, "Pushing event: %s\n", event_text);
				int ret = gateway->push_event(session->handle, &janus_sip_plugin, session->transaction, event_text, NULL, NULL);
				JANUS_LOG(LOG_VERB, "  >> %d (%s)\n", ret, janus_get_api_error(ret));
				g_free(event_text);
			}
			break;
		}
		default:
			/* unknown event -> print out error message */
			JANUS_LOG(LOG_ERR, "Unknown event %d (%s)\n", event, nua_event_name(event));
			break;
	}
}

void janus_sip_sdp_process(janus_sip_session *session, sdp_session_t *sdp) {
	if(!session || !sdp)
		return;
	/* c= */
	if(sdp->sdp_connection && sdp->sdp_connection->c_address) {
		g_free(session->media.remote_ip);
		session->media.remote_ip = g_strdup(sdp->sdp_connection->c_address);
		JANUS_LOG(LOG_VERB, "  >> Media connection:\n");
		JANUS_LOG(LOG_VERB, "       %s\n", session->media.remote_ip);
	}
	JANUS_LOG(LOG_VERB, "  >> Media lines:\n");
	sdp_media_t *m = sdp->sdp_media;
	while(m) {
		session->media.require_srtp = session->media.require_srtp || (m->m_proto_name && !strcasecmp(m->m_proto_name, "RTP/SAVP"));
		if(m->m_type == sdp_media_audio) {
			JANUS_LOG(LOG_VERB, "       Audio: %lu\n", m->m_port);
			if(m->m_port) {
				session->media.has_audio = 1;
				session->media.remote_audio_rtp_port = m->m_port;
				session->media.remote_audio_rtcp_port = m->m_port+1;	/* FIXME We're assuming RTCP is on the next port */
			}
		} else if(m->m_type == sdp_media_video) {
			JANUS_LOG(LOG_VERB, "       Video: %lu\n", m->m_port);
			if(m->m_port) {
				session->media.has_video = 1;
				session->media.remote_video_rtp_port = m->m_port;
				session->media.remote_video_rtcp_port = m->m_port+1;	/* FIXME We're assuming RTCP is on the next port */
			}
		} else {
			JANUS_LOG(LOG_WARN, "       Unsupported media line (not audio/video)\n");
			m = m->m_next;
			continue;
		}
		JANUS_LOG(LOG_VERB, "       Media connections:\n");
		if(m->m_connections) {
			sdp_connection_t *c = m->m_connections;
			while(c) {
				if(c->c_address) {
					g_free(session->media.remote_ip);
					session->media.remote_ip = g_strdup(c->c_address);
					JANUS_LOG(LOG_VERB, "         [%s]\n", session->media.remote_ip);
				}
				c = c->c_next;
			}
		}
		JANUS_LOG(LOG_VERB, "       Media RTP maps:\n");
		sdp_rtpmap_t *r = m->m_rtpmaps;
		while(r) {
			JANUS_LOG(LOG_VERB, "         [%u] %s\n", r->rm_pt, r->rm_encoding);
			r = r->rm_next;
		}
		JANUS_LOG(LOG_VERB, "       Media attributes:\n");
		sdp_attribute_t *a = m->m_attributes;
		while(a) {
			if(a->a_name) {
				if(!strcasecmp(a->a_name, "rtpmap")) {
					JANUS_LOG(LOG_VERB, "         RTP Map:     %s\n", a->a_value);
				} else if(!strcasecmp(a->a_name, "crypto")) {
					JANUS_LOG(LOG_VERB, "         Crypto:      %s\n", a->a_value);
					if(m->m_type == sdp_media_audio || m->m_type == sdp_media_video) {
						gint32 tag = 0;
						int suite;
						char crypto[40];
						/* FIXME inline can be more complex than that, and we're currently only offering SHA1_80 */
						int res = sscanf(a->a_value, "%"SCNi32" AES_CM_128_HMAC_SHA1_%2d inline:%40s",
							&tag, &suite, crypto);
						if(res != 3) {
							JANUS_LOG(LOG_WARN, "Failed to parse crypto line, ignoring... %s\n", a->a_value);
						} else {
							gboolean video = (m->m_type == sdp_media_video);
							int current_suite = video ? session->media.video_srtp_suite_in : session->media.audio_srtp_suite_in;
							if(current_suite == 0) {
								if(video)
									session->media.video_srtp_suite_in = suite;
								else
									session->media.audio_srtp_suite_in = suite;
								janus_sip_srtp_set_remote(session, video, crypto, suite);
								session->media.has_srtp_remote = TRUE;
							} else {
								JANUS_LOG(LOG_WARN, "We already configured a %s crypto context (AES_CM_128_HMAC_SHA1_%d), skipping additional crypto line\n",
									video ? "video" : "audio", current_suite);
							}
						}
					}
				}
			}
			a = a->a_next;
		}
		m = m->m_next;
	}
}

char *janus_sip_sdp_manipulate(janus_sip_session *session, sdp_session_t *sdp) {
	if(!session || !session->stack || !sdp)
		return NULL;
	/* Placeholders for later */
	sdp_attribute_t crypto_audio = {
		.a_size = sizeof(sdp_attribute_t),
		.a_name = "crypto",
		.a_value = "audio"
	};
	sdp_attribute_t crypto_video = {
		.a_size = sizeof(sdp_attribute_t),
		.a_name = "crypto",
		.a_value = "video"
	};
	/* Start replacing stuff */
	if(sdp->sdp_connection && sdp->sdp_connection->c_address) {
		sdp->sdp_connection->c_address = local_ip;
	}
	JANUS_LOG(LOG_WARN, "Setting protocol to %s\n", session->media.require_srtp ? "RTP/SAVP" : "RTP/AVP");
	sdp_media_t *m = sdp->sdp_media;
	while(m) {
		m->m_proto = session->media.require_srtp ? sdp_proto_srtp : sdp_proto_rtp;
		m->m_proto_name = session->media.require_srtp ? "RTP/SAVP" : "RTP/AVP";
		if(m->m_type == sdp_media_audio) {
			m->m_port = session->media.local_audio_rtp_port;
			if(session->media.has_srtp_local) {
				sdp_attribute_append(&m->m_attributes, &crypto_audio);
			}
		} else if(m->m_type == sdp_media_video) {
			m->m_port = session->media.local_video_rtp_port;
			if(session->media.has_srtp_local) {
				sdp_attribute_append(&m->m_attributes, &crypto_video);
			}
		}
		if(m->m_connections) {
			sdp_connection_t *c = m->m_connections;
			while(c) {
				c->c_address = local_ip;
				c = c->c_next;
			}
		}
		m = m->m_next;
	}
	/* Generate a SDP string out of our changes */
	char buf[2048];
	sdp_printer_t *printer = sdp_print(session->stack->s_home, sdp, buf, 2048, 0);
	if(!sdp_message(printer)) {
		sdp_printer_free(printer);
		return NULL;
	}
	sdp_printer_free(printer);
	char *new_sdp = g_strdup(buf);
	/* If any crypto placeholer was there, fix that */
	if(session->media.has_srtp_local) {
		if(session->media.has_audio) {
			char *crypto = NULL;
			session->media.audio_srtp_suite_out = 80;
			janus_sip_srtp_set_local(session, FALSE, &crypto);
			/* FIXME 32? 80? Both? */
			char cryptoline[100];
			g_snprintf(cryptoline, 100, "a=crypto:1 AES_CM_128_HMAC_SHA1_80 inline:%s", crypto);
			g_free(crypto);
			new_sdp = janus_string_replace(new_sdp, "a=crypto:audio", cryptoline);
		}
		if(session->media.has_video) {
			char *crypto = NULL;
			session->media.video_srtp_suite_out = 80;
			janus_sip_srtp_set_local(session, TRUE, &crypto);
			/* FIXME 32? 80? Both? */
			char cryptoline[100];
			g_snprintf(cryptoline, 100, "a=crypto:1 AES_CM_128_HMAC_SHA1_80 inline:%s", crypto);
			g_free(crypto);
			new_sdp = janus_string_replace(new_sdp, "a=crypto:video", cryptoline);
		}
	}
	return new_sdp;
}

/* Bind local RTP/RTCP sockets */
static int janus_sip_allocate_local_ports(janus_sip_session *session) {
	if(session == NULL) {
		JANUS_LOG(LOG_ERR, "Invalid session\n");
		return -1;
	}
	/* Reset status */
	if(session->media.audio_rtp_fd != -1) {
		close(session->media.audio_rtp_fd);
		session->media.audio_rtp_fd = -1;
	}
	if(session->media.audio_rtcp_fd != -1) {
		close(session->media.audio_rtcp_fd);
		session->media.audio_rtcp_fd = -1;
	}
	session->media.local_audio_rtp_port = 0;
	session->media.local_audio_rtcp_port = 0;
	session->media.audio_ssrc = 0;
	if(session->media.video_rtp_fd != -1) {
		close(session->media.video_rtp_fd);
		session->media.video_rtp_fd = -1;
	}
	if(session->media.video_rtcp_fd != -1) {
		close(session->media.video_rtcp_fd);
		session->media.video_rtcp_fd = -1;
	}
	session->media.local_video_rtp_port = 0;
	session->media.local_video_rtcp_port = 0;
	session->media.video_ssrc = 0;
	/* Start */
	int attempts = 100;	/* FIXME Don't retry forever */
	if(session->media.has_audio) {
		JANUS_LOG(LOG_VERB, "Allocating audio ports:\n");
		struct sockaddr_in audio_rtp_address, audio_rtcp_address;
		while(session->media.local_audio_rtp_port == 0 || session->media.local_audio_rtcp_port == 0) {
			if(attempts == 0)	/* Too many failures */
				return -1;
			if(session->media.audio_rtp_fd == -1) {
				session->media.audio_rtp_fd = socket(AF_INET, SOCK_DGRAM, 0);
			}
			if(session->media.audio_rtcp_fd == -1) {
				session->media.audio_rtcp_fd = socket(AF_INET, SOCK_DGRAM, 0);
			}
			int rtp_port = g_random_int_range(10000, 60000);	/* FIXME Should this be configurable? */
			if(rtp_port % 2)
				rtp_port++;	/* Pick an even port for RTP */
			audio_rtp_address.sin_family = AF_INET;
			audio_rtp_address.sin_port = htons(rtp_port);
			inet_pton(AF_INET, local_ip, &audio_rtp_address.sin_addr.s_addr);
			if(bind(session->media.audio_rtp_fd, (struct sockaddr *)(&audio_rtp_address), sizeof(struct sockaddr)) < 0) {
				JANUS_LOG(LOG_ERR, "Bind failed for audio RTP (port %d), trying a different one...\n", rtp_port);
				attempts--;
				continue;
			}
			JANUS_LOG(LOG_VERB, "Audio RTP listener bound to port %d\n", rtp_port);
			int rtcp_port = rtp_port+1;
			audio_rtcp_address.sin_family = AF_INET;
			audio_rtcp_address.sin_port = htons(rtcp_port);
			inet_pton(AF_INET, local_ip, &audio_rtcp_address.sin_addr.s_addr);
			if(bind(session->media.audio_rtcp_fd, (struct sockaddr *)(&audio_rtcp_address), sizeof(struct sockaddr)) < 0) {
				JANUS_LOG(LOG_ERR, "Bind failed for audio RTCP (port %d), trying a different one...\n", rtcp_port);
				/* RTP socket is not valid anymore, reset it */
				close(session->media.audio_rtp_fd);
				session->media.audio_rtp_fd = -1;
				attempts--;
				continue;
			}
			JANUS_LOG(LOG_VERB, "Audio RTCP listener bound to port %d\n", rtcp_port);
			session->media.local_audio_rtp_port = rtp_port;
			session->media.local_audio_rtcp_port = rtcp_port;
		}
	}
	if(session->media.has_video) {
		JANUS_LOG(LOG_VERB, "Allocating video ports:\n");
		struct sockaddr_in video_rtp_address, video_rtcp_address;
		while(session->media.local_video_rtp_port == 0 || session->media.local_video_rtcp_port == 0) {
			if(attempts == 0)	/* Too many failures */
				return -1;
			if(session->media.video_rtp_fd == -1) {
				session->media.video_rtp_fd = socket(AF_INET, SOCK_DGRAM, 0);
			}
			if(session->media.video_rtcp_fd == -1) {
				session->media.video_rtcp_fd = socket(AF_INET, SOCK_DGRAM, 0);
			}
			int rtp_port = g_random_int_range(10000, 60000);	/* FIXME Should this be configurable? */
			if(rtp_port % 2)
				rtp_port++;	/* Pick an even port for RTP */
			video_rtp_address.sin_family = AF_INET;
			video_rtp_address.sin_port = htons(rtp_port);
			inet_pton(AF_INET, local_ip, &video_rtp_address.sin_addr.s_addr);
			if(bind(session->media.video_rtp_fd, (struct sockaddr *)(&video_rtp_address), sizeof(struct sockaddr)) < 0) {
				JANUS_LOG(LOG_ERR, "Bind failed for video RTP (port %d), trying a different one...\n", rtp_port);
				attempts--;
				continue;
			}
			JANUS_LOG(LOG_VERB, "Video RTP listener bound to port %d\n", rtp_port);
			int rtcp_port = rtp_port+1;
			video_rtcp_address.sin_family = AF_INET;
			video_rtcp_address.sin_port = htons(rtcp_port);
			inet_pton(AF_INET, local_ip, &video_rtcp_address.sin_addr.s_addr);
			if(bind(session->media.video_rtcp_fd, (struct sockaddr *)(&video_rtcp_address), sizeof(struct sockaddr)) < 0) {
				JANUS_LOG(LOG_ERR, "Bind failed for video RTCP (port %d), trying a different one...\n", rtcp_port);
				/* RTP socket is not valid anymore, reset it */
				close(session->media.video_rtp_fd);
				session->media.video_rtp_fd = -1;
				attempts--;
				continue;
			}
			JANUS_LOG(LOG_VERB, "Video RTCP listener bound to port %d\n", rtcp_port);
			session->media.local_video_rtp_port = rtp_port;
			session->media.local_video_rtcp_port = rtcp_port;
		}
	}
	return 0;
}

/* Thread to relay RTP/RTCP frames coming from the SIP peer */
static void *janus_sip_relay_thread(void *data) {
	janus_sip_session *session = (janus_sip_session *)data;
	if(!session || !session->account.username || !session->callee) {
		g_thread_unref(g_thread_self());
		return NULL;
	}
	janus_refcount_increase(&session->ref);
	JANUS_LOG(LOG_VERB, "Starting relay thread (%s <--> %s)\n", session->account.username, session->callee);

	gboolean have_server_ip = TRUE;
	struct sockaddr_in server_addr;
	memset(&server_addr, 0, sizeof(server_addr));
	server_addr.sin_family = AF_INET;
	if((inet_aton(session->media.remote_ip, &server_addr.sin_addr)) <= 0) {	/* Not a numeric IP... */
		struct hostent *host = gethostbyname(session->media.remote_ip);	/* ...resolve name */
		if(!host) {
			JANUS_LOG(LOG_ERR, "[SIP-%s] Couldn't get host (%s)\n", session->account.username, session->media.remote_ip);
			have_server_ip = FALSE;
		} else {
			server_addr.sin_addr = *(struct in_addr *)host->h_addr_list;
		}
	}

	JANUS_LOG(LOG_VERB, "[SIP-%s] Audio:\n", session->account.username);
	JANUS_LOG(LOG_VERB, "[SIP-%s]   RTP: %d, %s:%d\n", session->account.username, session->media.audio_rtp_fd, session->media.remote_ip, session->media.remote_audio_rtp_port);
	JANUS_LOG(LOG_VERB, "[SIP-%s]  RTCP: %d, %s:%d\n", session->account.username, session->media.audio_rtcp_fd, session->media.remote_ip, session->media.remote_audio_rtcp_port);
	JANUS_LOG(LOG_VERB, "[SIP-%s] Video:\n", session->account.username);
	JANUS_LOG(LOG_VERB, "[SIP-%s]   RTP: %d, %s:%d\n", session->account.username, session->media.video_rtp_fd, session->media.remote_ip, session->media.remote_video_rtp_port);
	JANUS_LOG(LOG_VERB, "[SIP-%s]  RTCP: %d, %s:%d\n", session->account.username, session->media.video_rtcp_fd, session->media.remote_ip, session->media.remote_video_rtcp_port);

	/* Connect peers (FIXME This pretty much sucks right now) */
	if(have_server_ip && session->media.remote_audio_rtp_port) {
		server_addr.sin_port = htons(session->media.remote_audio_rtp_port);
		if(connect(session->media.audio_rtp_fd, (struct sockaddr *)&server_addr, sizeof(struct sockaddr)) == -1) {
			JANUS_LOG(LOG_ERR, "[SIP-%s] Couldn't connect audio RTP? (%s:%d)\n", session->account.username, session->media.remote_ip, session->media.remote_audio_rtp_port);
			JANUS_LOG(LOG_ERR, "[SIP-%s]   -- %d (%s)\n", session->account.username, errno, strerror(errno));
		}
	}
	if(have_server_ip && session->media.remote_audio_rtcp_port) {
		server_addr.sin_port = htons(session->media.remote_audio_rtcp_port);
		if(connect(session->media.audio_rtcp_fd, (struct sockaddr *)&server_addr, sizeof(struct sockaddr)) == -1) {
			JANUS_LOG(LOG_ERR, "[SIP-%s] Couldn't connect audio RTCP? (%s:%d)\n", session->account.username, session->media.remote_ip, session->media.remote_audio_rtcp_port);
			JANUS_LOG(LOG_ERR, "[SIP-%s]   -- %d (%s)\n", session->account.username, errno, strerror(errno));
		}
	}
	if(have_server_ip && session->media.remote_video_rtp_port) {
		server_addr.sin_port = htons(session->media.remote_video_rtp_port);
		if(connect(session->media.video_rtp_fd, (struct sockaddr *)&server_addr, sizeof(struct sockaddr)) == -1) {
			JANUS_LOG(LOG_ERR, "[SIP-%s] Couldn't connect video RTP? (%s:%d)\n", session->account.username, session->media.remote_ip, session->media.remote_video_rtp_port);
			JANUS_LOG(LOG_ERR, "[SIP-%s]   -- %d (%s)\n", session->account.username, errno, strerror(errno));
		}
	}
	if(have_server_ip && session->media.remote_video_rtcp_port) {
		server_addr.sin_port = htons(session->media.remote_video_rtcp_port);
		if(connect(session->media.video_rtcp_fd, (struct sockaddr *)&server_addr, sizeof(struct sockaddr)) == -1) {
			JANUS_LOG(LOG_ERR, "[SIP-%s] Couldn't connect video RTCP? (%s:%d)\n", session->account.username, session->media.remote_ip, session->media.remote_video_rtcp_port);
			JANUS_LOG(LOG_ERR, "[SIP-%s]   -- %d (%s)\n", session->account.username, errno, strerror(errno));
		}
	}

	if(!session->callee) {
		JANUS_LOG(LOG_VERB, "[SIP-%s] Leaving thread, no callee...\n", session->account.username);
		janus_refcount_decrease(&session->ref);
		g_thread_unref(g_thread_self());
		return NULL;
	}
	/* File descriptors */
	socklen_t addrlen;
	struct sockaddr_in remote;
	int resfd = 0, bytes = 0;
	struct pollfd fds[4];
	char buffer[1500];
	memset(buffer, 0, 1500);
	/* Loop */
	int num = 0;
	while(session != NULL && !g_atomic_int_get(&session->destroyed) &&
			session->status > janus_sip_call_status_idle &&
			session->status < janus_sip_call_status_closing) {	/* FIXME We need a per-call watchdog as well */
		/* Prepare poll */
		num = 0;
		if(session->media.audio_rtp_fd != -1) {
			fds[num].fd = session->media.audio_rtp_fd;
			fds[num].events = POLLIN;
			fds[num].revents = 0;
			num++;
		}
		if(session->media.audio_rtcp_fd != -1) {
			fds[num].fd = session->media.audio_rtcp_fd;
			fds[num].events = POLLIN;
			fds[num].revents = 0;
			num++;
		}
		if(session->media.video_rtp_fd != -1) {
			fds[num].fd = session->media.video_rtp_fd;
			fds[num].events = POLLIN;
			fds[num].revents = 0;
			num++;
		}
		if(session->media.video_rtcp_fd != -1) {
			fds[num].fd = session->media.video_rtcp_fd;
			fds[num].events = POLLIN;
			fds[num].revents = 0;
			num++;
		}
		/* Wait for some data */
		resfd = poll(fds, num, 1000);
		if(resfd < 0) {
			JANUS_LOG(LOG_ERR, "[SIP-%s] Error polling...\n", session->account.username);
			JANUS_LOG(LOG_ERR, "[SIP-%s]   -- %d (%s)\n", session->account.username, errno, strerror(errno));
			break;
		} else if(resfd == 0) {
			/* No data, keep going */
			continue;
		}
		if(session == NULL || g_atomic_int_get(&session->destroyed) ||
				session->status <= janus_sip_call_status_idle ||
				session->status >= janus_sip_call_status_closing)
			break;
		int i = 0;
		for(i=0; i<num; i++) {
			if(fds[i].revents & (POLLERR | POLLHUP)) {
				/* Socket error? */
				JANUS_LOG(LOG_ERR, "[SIP-%s] Error polling: %s...\n", session->account.username,
					fds[i].revents & POLLERR ? "POLLERR" : "POLLHUP");
				JANUS_LOG(LOG_ERR, "[SIP-%s]   -- %d (%s)\n", session->account.username, errno, strerror(errno));
				break;
			} else if(fds[i].revents & POLLIN) {
				/* Got an RTP/RTCP packet */
				if(session->media.audio_rtp_fd != -1 && fds[i].fd == session->media.audio_rtp_fd) {
					/* Got something audio (RTP) */
					addrlen = sizeof(remote);
					bytes = recvfrom(session->media.audio_rtp_fd, buffer, 1500, 0, (struct sockaddr*)&remote, &addrlen);
					//~ JANUS_LOG(LOG_VERB, "************************\nGot %d bytes on the audio RTP channel...\n", bytes);
					//~ rtp_header_t *rtp = (rtp_header_t *)buffer;
					//~ JANUS_LOG(LOG_VERB, " ... parsed RTP packet (ssrc=%u, pt=%u, seq=%u, ts=%u)...\n",
						//~ ntohl(rtp->ssrc), rtp->type, ntohs(rtp->seq_number), ntohl(rtp->timestamp));
					if(session->media.audio_ssrc_peer == 0) {
						rtp_header *header = (rtp_header *)buffer;
						session->media.audio_ssrc_peer = ntohl(header->ssrc);
						JANUS_LOG(LOG_VERB, "Got SIP peer audio SSRC: %"SCNu32"\n", session->media.audio_ssrc_peer);
					}
					/* Is this SRTP? */
					if(session->media.has_srtp_remote) {
						int buflen = bytes;
						err_status_t res = srtp_unprotect(session->media.audio_srtp_in, buffer, &buflen);
						if(res != err_status_ok && res != err_status_replay_fail && res != err_status_replay_old) {
							rtp_header *header = (rtp_header *)buffer;
							guint32 timestamp = ntohl(header->timestamp);
							guint16 seq = ntohs(header->seq_number);
							JANUS_LOG(LOG_ERR, "[SIP-%s] Audio SRTP unprotect error: %s (len=%d-->%d, ts=%"SCNu32", seq=%"SCNu16")\n",
								session->account.username, janus_sip_get_srtp_error(res), bytes, buflen, timestamp, seq);
							continue;
						}
						bytes = buflen;
					}
					/* Save the frame if we're recording */
					if(session->arc_peer)
						janus_recorder_save_frame(session->arc_peer, buffer, bytes);
					/* Relay to browser */
					gateway->relay_rtp(session->handle, 0, buffer, bytes);
					continue;
				} else if(session->media.audio_rtcp_fd != -1 && fds[i].fd == session->media.audio_rtcp_fd) {
					/* Got something audio (RTCP) */
					addrlen = sizeof(remote);
					bytes = recvfrom(session->media.audio_rtcp_fd, buffer, 1500, 0, (struct sockaddr*)&remote, &addrlen);
					//~ JANUS_LOG(LOG_VERB, "************************\nGot %d bytes on the audio RTCP channel...\n", bytes);
					/* Is this SRTCP? */
					if(session->media.has_srtp_remote) {
						int buflen = bytes;
						err_status_t res = srtp_unprotect_rtcp(session->media.audio_srtp_in, buffer, &buflen);
						if(res != err_status_ok && res != err_status_replay_fail && res != err_status_replay_old) {
							JANUS_LOG(LOG_ERR, "[SIP-%s] Audio SRTCP unprotect error: %s (len=%d-->%d)\n",
								session->account.username, janus_sip_get_srtp_error(res), bytes, buflen);
							continue;
						}
						bytes = buflen;
					}
					/* Relay to browser */
					gateway->relay_rtcp(session->handle, 0, buffer, bytes);
					continue;
				} else if(session->media.video_rtp_fd != -1 && fds[i].fd == session->media.video_rtp_fd) {
					/* Got something video (RTP) */
					addrlen = sizeof(remote);
					bytes = recvfrom(session->media.video_rtp_fd, buffer, 1500, 0, (struct sockaddr*)&remote, &addrlen);
					//~ JANUS_LOG(LOG_VERB, "************************\nGot %d bytes on the video RTP channel...\n", bytes);
					//~ rtp_header_t *rtp = (rtp_header_t *)buffer;
					//~ JANUS_LOG(LOG_VERB, " ... parsed RTP packet (ssrc=%u, pt=%u, seq=%u, ts=%u)...\n",
						//~ ntohl(rtp->ssrc), rtp->type, ntohs(rtp->seq_number), ntohl(rtp->timestamp));
					if(session->media.video_ssrc_peer == 0) {
						rtp_header *header = (rtp_header *)buffer;
						session->media.video_ssrc_peer = ntohl(header->ssrc);
						JANUS_LOG(LOG_VERB, "Got SIP peer video SSRC: %"SCNu32"\n", session->media.video_ssrc_peer);
					}
					/* Is this SRTP? */
					if(session->media.has_srtp_remote) {
						int buflen = bytes;
						err_status_t res = srtp_unprotect(session->media.video_srtp_in, buffer, &buflen);
						if(res != err_status_ok && res != err_status_replay_fail && res != err_status_replay_old) {
							rtp_header *header = (rtp_header *)buffer;
							guint32 timestamp = ntohl(header->timestamp);
							guint16 seq = ntohs(header->seq_number);
							JANUS_LOG(LOG_ERR, "[SIP-%s] Video SRTP unprotect error: %s (len=%d-->%d, ts=%"SCNu32", seq=%"SCNu16")\n",
								session->account.username, janus_sip_get_srtp_error(res), bytes, buflen, timestamp, seq);
							continue;
						}
						bytes = buflen;
					}
					/* Save the frame if we're recording */
					if(session->vrc_peer)
						janus_recorder_save_frame(session->vrc_peer, buffer, bytes);
					/* Relay to browser */
					gateway->relay_rtp(session->handle, 1, buffer, bytes);
					continue;
				} else if(session->media.video_rtcp_fd != -1 && fds[i].fd == session->media.video_rtcp_fd) {
					/* Got something video (RTCP) */
					addrlen = sizeof(remote);
					bytes = recvfrom(session->media.video_rtcp_fd, buffer, 1500, 0, (struct sockaddr*)&remote, &addrlen);
					//~ JANUS_LOG(LOG_VERB, "************************\nGot %d bytes on the video RTCP channel...\n", bytes);
					/* Is this SRTCP? */
					if(session->media.has_srtp_remote) {
						int buflen = bytes;
						err_status_t res = srtp_unprotect_rtcp(session->media.video_srtp_in, buffer, &buflen);
						if(res != err_status_ok && res != err_status_replay_fail && res != err_status_replay_old) {
							JANUS_LOG(LOG_ERR, "[SIP-%s] Video SRTP unprotect error: %s (len=%d-->%d)\n",
								session->account.username, janus_sip_get_srtp_error(res), bytes, buflen);
							continue;
						}
						bytes = buflen;
					}
					/* Relay to browser */
					gateway->relay_rtcp(session->handle, 1, buffer, bytes);
					continue;
				}
			}
		}
	}
	if(session->media.audio_rtp_fd != -1) {
		close(session->media.audio_rtp_fd);
		session->media.audio_rtp_fd = -1;
	}
	if(session->media.audio_rtcp_fd != -1) {
		close(session->media.audio_rtcp_fd);
		session->media.audio_rtcp_fd = -1;
	}
	session->media.local_audio_rtp_port = 0;
	session->media.local_audio_rtcp_port = 0;
	session->media.audio_ssrc = 0;
	if(session->media.video_rtp_fd != -1) {
		close(session->media.video_rtp_fd);
		session->media.video_rtp_fd = -1;
	}
	if(session->media.video_rtcp_fd != -1) {
		close(session->media.video_rtcp_fd);
		session->media.video_rtcp_fd = -1;
	}
	session->media.local_video_rtp_port = 0;
	session->media.local_video_rtcp_port = 0;
	session->media.video_ssrc = 0;
	/* Clean up SRTP stuff, if needed */
	janus_sip_srtp_cleanup(session);
	/* Done */
	JANUS_LOG(LOG_VERB, "Leaving SIP relay thread\n");
	janus_refcount_decrease(&session->ref);
	g_thread_unref(g_thread_self());
	return NULL;
}


/* Sofia Event thread */
gpointer janus_sip_sofia_thread(gpointer user_data) {
	janus_sip_session *session = (janus_sip_session *)user_data;
	if(session == NULL || session->account.username == NULL) {
		g_thread_unref(g_thread_self());
		return NULL;
	}
	janus_refcount_increase(&session->ref);
	JANUS_LOG(LOG_VERB, "Joining sofia loop thread (%s)...\n", session->account.username);
	session->stack = g_malloc0(sizeof(ssip_t));
	session->stack->session = session;
	session->stack->s_nua = NULL;
	session->stack->s_nh_r = NULL;
	session->stack->s_nh_i = NULL;
	session->stack->s_root = su_root_create(session->stack);
	su_home_init(session->stack->s_home);
	JANUS_LOG(LOG_VERB, "Setting up sofia stack (sip:%s@%s)\n", session->account.username, local_ip);
	char sip_url[128];
	char sips_url[128];
	char *ipv6;
	ipv6 = strstr(local_ip, ":");
	g_snprintf(sip_url, sizeof(sip_url), "sip:%s%s%s:*", ipv6 ? "[" : "", local_ip, ipv6 ? "]" : "");
	g_snprintf(sips_url, sizeof(sips_url), "sips:%s%s%s:*", ipv6 ? "[" : "", local_ip, ipv6 ? "]" : "");
	char outbound_options[256] = "use-rport no-validate";
	if(keepalive_interval > 0)
		g_strlcat(outbound_options, " options-keepalive", sizeof(outbound_options));
	if(!behind_nat)
		g_strlcat(outbound_options, " no-natify", sizeof(outbound_options));
	session->stack->s_nua = nua_create(session->stack->s_root,
				janus_sip_sofia_callback,
				session,
				SIPTAG_ALLOW_STR("INVITE, ACK, BYE, CANCEL, OPTIONS"),
				NUTAG_M_USERNAME(session->account.username),
				NUTAG_URL(sip_url),
				TAG_IF(session->account.sips, NUTAG_SIPS_URL(sips_url)),
				SIPTAG_USER_AGENT_STR(user_agent),
				NUTAG_KEEPALIVE(keepalive_interval * 1000),	/* Sofia expects it in milliseconds */
				NUTAG_OUTBOUND(outbound_options),
				SIPTAG_SUPPORTED(NULL),
				TAG_NULL());
	su_root_run(session->stack->s_root);
	/* When we get here, we're done */
	nua_destroy(session->stack->s_nua);
	su_root_destroy(session->stack->s_root);
	session->stack->s_root = NULL;
	su_home_deinit(session->stack->s_home);
	su_home_unref(session->stack->s_home);
	su_deinit();
	janus_refcount_decrease(&session->ref);
	JANUS_LOG(LOG_VERB, "Leaving sofia loop thread...\n");
	g_thread_unref(g_thread_self());
	return NULL;
}<|MERGE_RESOLUTION|>--- conflicted
+++ resolved
@@ -278,6 +278,8 @@
 static GHashTable *sessions;
 static janus_mutex sessions_mutex;
 
+static void janus_sip_srtp_cleanup(janus_sip_session *session);
+
 static void janus_sip_session_destroy(janus_sip_session *session) {
 	if(!session)
 		return;
@@ -329,6 +331,7 @@
 		g_free(session->stack);
 		session->stack = NULL;
 	}
+	janus_sip_srtp_cleanup(session);
 	g_free(session);
 }
 
@@ -488,13 +491,13 @@
 	session->media.audio_srtp_out = NULL;
 	g_free(session->media.audio_local_policy.key);
 	session->media.audio_local_policy.key = NULL;
-	session->media.audio_srtp_suite_out = 0;
+	session->media.audio_srtp_suite_in = 0;
 	if(session->media.audio_srtp_in)
 		srtp_dealloc(session->media.audio_srtp_in);
 	session->media.audio_srtp_in = NULL;
 	g_free(session->media.audio_remote_policy.key);
 	session->media.audio_remote_policy.key = NULL;
-	session->media.audio_srtp_suite_in = 0;
+	session->media.audio_srtp_suite_out = 0;
 	/* Video */
 	if(session->media.video_srtp_out)
 		srtp_dealloc(session->media.video_srtp_out);
@@ -507,7 +510,7 @@
 	session->media.video_srtp_in = NULL;
 	g_free(session->media.video_remote_policy.key);
 	session->media.video_remote_policy.key = NULL;
-	session->media.video_srtp_suite_in = 0;
+	session->media.video_srtp_suite_out = 0;
 }
 
 
@@ -515,9 +518,8 @@
 gpointer janus_sip_sofia_thread(gpointer user_data);
 /* Sofia callbacks */
 void janus_sip_sofia_callback(nua_event_t event, int status, char const *phrase, nua_t *nua, nua_magic_t *magic, nua_handle_t *nh, nua_hmagic_t *hmagic, sip_t const *sip, tagi_t tags[]);
-/* SDP parsing and manipulation */
+/* SDP parsing */
 void janus_sip_sdp_process(janus_sip_session *session, sdp_session_t *sdp);
-char *janus_sip_sdp_manipulate(janus_sip_session *session, sdp_session_t *sdp);
 /* Media */
 static int janus_sip_allocate_local_ports(janus_sip_session *session);
 static void *janus_sip_relay_thread(void *data);
@@ -564,83 +566,6 @@
 #define JANUS_SIP_ERROR_TOO_STRICT			452
 
 
-<<<<<<< HEAD
-=======
-/* SIP watchdog/garbage collector (sort of) */
-void *janus_sip_watchdog(void *data);
-void *janus_sip_watchdog(void *data) {
-	JANUS_LOG(LOG_INFO, "SIP watchdog started\n");
-	gint64 now = 0;
-	while(g_atomic_int_get(&initialized) && !g_atomic_int_get(&stopping)) {
-		janus_mutex_lock(&sessions_mutex);
-		/* Iterate on all the sessions */
-		now = janus_get_monotonic_time();
-		if(old_sessions != NULL) {
-			GList *sl = old_sessions;
-			JANUS_LOG(LOG_HUGE, "Checking %d old SIP sessions...\n", g_list_length(old_sessions));
-			while(sl) {
-				janus_sip_session *session = (janus_sip_session *)sl->data;
-				if(!session) {
-					sl = sl->next;
-					continue;
-				}
-				if (now-session->destroyed >= 5*G_USEC_PER_SEC) {
-					/* We're lazy and actually get rid of the stuff only after a few seconds */
-					JANUS_LOG(LOG_VERB, "Freeing old SIP session\n");
-					GList *rm = sl->next;
-					old_sessions = g_list_delete_link(old_sessions, sl);
-					sl = rm;
-					if (session->account.identity) {
-					    g_free(session->account.identity);
-					    session->account.identity = NULL;
-					}
-					session->account.sips = TRUE;
-					if (session->account.proxy) {
-					    g_free(session->account.proxy);
-					    session->account.proxy = NULL;
-					}
-					if (session->account.secret) {
-					    g_free(session->account.secret);
-					    session->account.secret = NULL;
-					}
-					if (session->account.username) {
-					    g_free(session->account.username);
-					    session->account.username = NULL;
-					}
-					if (session->account.authuser) {
-					    g_free(session->account.authuser);
-					    session->account.authuser = NULL;
-					}
-					if (session->callee) {
-					    g_free(session->callee);
-					    session->callee = NULL;
-					}
-					if (session->transaction) {
-					    g_free(session->transaction);
-					    session->transaction = NULL;
-					}
-					if (session->media.remote_ip) {
-					    g_free(session->media.remote_ip);
-					    session->media.remote_ip = NULL;
-					}
-					janus_sip_srtp_cleanup(session);
-					session->handle = NULL;
-					g_free(session);
-					session = NULL;
-					continue;
-				}
-				sl = sl->next;
-			}
-		}
-		janus_mutex_unlock(&sessions_mutex);
-		g_usleep(500000);
-	}
-	JANUS_LOG(LOG_INFO, "SIP watchdog stopped\n");
-	return NULL;
-}
-
-
->>>>>>> c82357c9
 static void janus_sip_detect_local_ip(char *buf, size_t buflen) {
 	JANUS_LOG(LOG_VERB, "Autodetecting local IP...\n");
 
@@ -879,12 +804,8 @@
 	session->media.remote_video_rtcp_port = 0;
 	session->media.video_ssrc = 0;
 	session->media.video_ssrc_peer = 0;
-<<<<<<< HEAD
-=======
 	session->media.video_srtp_suite_in = 0;
 	session->media.video_srtp_suite_out = 0;
-	session->destroyed = 0;
->>>>>>> c82357c9
 	g_atomic_int_set(&session->hangingup, 0);
 	g_atomic_int_set(&session->destroyed, 0);
 	su_home_init(session->stack->s_home);
@@ -938,7 +859,7 @@
 	json_object_set_new(info, "registration_status", json_string(janus_sip_registration_status_string(session->account.registration_status)));
 	json_object_set_new(info, "call_status", json_string(janus_sip_call_status_string(session->status)));
 	if(session->callee) {
-		json_object_set_new(info, "callee", json_string(session->callee ? session->callee : "??"));
+		json_object_set_new(info, "callee", json_string(session->callee));
 		json_object_set_new(info, "srtp-required", json_string(session->media.require_srtp ? "yes" : "no"));
 		json_object_set_new(info, "sdes-local", json_string(session->media.has_srtp_local ? "yes" : "no"));
 		json_object_set_new(info, "sdes-remote", json_string(session->media.has_srtp_remote ? "yes" : "no"));
@@ -1611,16 +1532,6 @@
 			if(offer_srtp) {
 				JANUS_LOG(LOG_VERB, "Going to negotiate SDES-SRTP (%s)...\n", require_srtp ? "mandatory" : "optional");
 			}
-			/* Parse the SDP we got, manipulate some things, and generate a new one */
-			sdp_parser_t *parser = sdp_parse(session->stack->s_home, msg->sdp, strlen(msg->sdp), 0);
-			sdp_session_t *parsed_sdp = sdp_session(parser);
-			if(!parsed_sdp) {
-				JANUS_LOG(LOG_ERR, "Error parsing SDP");
-				sdp_parser_free(parser);
-				error_code = JANUS_SIP_ERROR_MISSING_SDP;
-				g_snprintf(error_cause, 512, "Error parsing SDP");
-				goto error;
-			}
 			/* Allocate RTP ports and merge them with the anonymized SDP */
 			if(strstr(msg->sdp, "m=audio")) {
 				JANUS_LOG(LOG_VERB, "Going to negotiate audio...\n");
@@ -1632,28 +1543,72 @@
 			}
 			if(janus_sip_allocate_local_ports(session) < 0) {
 				JANUS_LOG(LOG_ERR, "Could not allocate RTP/RTCP ports\n");
-				sdp_parser_free(parser);
 				error_code = JANUS_SIP_ERROR_IO_ERROR;
 				g_snprintf(error_cause, 512, "Could not allocate RTP/RTCP ports");
 				goto error;
 			}
-			char *sdp = janus_sip_sdp_manipulate(session, parsed_sdp);
-			if(sdp == NULL) {
-				JANUS_LOG(LOG_ERR, "Could not allocate RTP/RTCP ports\n");
-				sdp_parser_free(parser);
-				error_code = JANUS_SIP_ERROR_IO_ERROR;
-				g_snprintf(error_cause, 512, "Could not allocate RTP/RTCP ports");
-				goto error;
-			}
-			JANUS_LOG(LOG_VERB, "Prepared SDP for INVITE:\n%s", sdp);
+			char *sdp = g_strdup(msg->sdp);
+			sdp = janus_string_replace(sdp, " UDP/TLS/", " ");
+			sdp = janus_string_replace(sdp, "RTP/SAVPF", require_srtp ? "RTP/SAVP" : "RTP/AVP");
+			sdp = janus_string_replace(sdp, "1.1.1.1", local_ip);
+			if(session->media.has_audio) {
+				JANUS_LOG(LOG_VERB, "Setting local audio port: %d\n", session->media.local_audio_rtp_port);
+				char mline[20];
+				g_snprintf(mline, 20, "m=audio %d", session->media.local_audio_rtp_port);
+				sdp = janus_string_replace(sdp, "m=audio 1", mline);
+				if(offer_srtp) {
+					char *crypto = NULL;
+					session->media.audio_srtp_suite_out = 80;
+					janus_sip_srtp_set_local(session, FALSE, &crypto);
+					/* FIXME 32? 80? Both? */
+					char cryptoline[100];
+					g_snprintf(cryptoline, 100, "a=crypto:1 AES_CM_128_HMAC_SHA1_80 inline:%s", crypto);
+					g_free(crypto);
+					/* Add to SDP with what is without doubt the ugliest hack in the world */
+					int pt = janus_get_opus_pt(sdp);
+					if(pt < 0) {
+						JANUS_LOG(LOG_WARN, "Couldn't add crypto for audio m-line, expect trouble...\n");
+					} else {
+						char replaceme[100];
+						g_snprintf(replaceme, 100, "\r\na=rtpmap:%d", pt);
+						char withthis[500];
+						g_snprintf(withthis, 500, "\r\n%s\r\na=rtpmap:%d", cryptoline, pt);
+						sdp = janus_string_replace(sdp, replaceme, withthis);
+					}
+				}
+			}
+			if(session->media.has_video) {
+				JANUS_LOG(LOG_VERB, "Setting local video port: %d\n", session->media.local_video_rtp_port);
+				char mline[20];
+				g_snprintf(mline, 20, "m=video %d", session->media.local_video_rtp_port);
+				sdp = janus_string_replace(sdp, "m=video 1", mline);
+				if(offer_srtp) {
+					char *crypto = NULL;
+					session->media.video_srtp_suite_out = 80;
+					janus_sip_srtp_set_local(session, TRUE, &crypto);
+					char cryptoline[100];
+					/* FIXME 32? 80? Both? */
+					g_snprintf(cryptoline, 100, "a=crypto:1 AES_CM_128_HMAC_SHA1_80 inline:%s", crypto);
+					g_free(crypto);
+					/* Add to SDP with what is without doubt the ugliest hack in the world */
+					int pt = janus_get_vp8_pt(sdp);
+					if(pt < 0) {
+						JANUS_LOG(LOG_WARN, "Couldn't add crypto for video m-line, expect trouble...\n");
+					} else {
+						char replaceme[100];
+						g_snprintf(replaceme, 100, "\r\na=rtpmap:%d", pt);
+						char withthis[500];
+						g_snprintf(withthis, 500, "\r\n%s\r\na=rtpmap:%d", cryptoline, pt);
+						sdp = janus_string_replace(sdp, replaceme, withthis);
+					}
+				}
+			}
 			/* Send INVITE */
 			if(session->stack->s_nh_i != NULL)
 				nua_handle_destroy(session->stack->s_nh_i);
 			session->stack->s_nh_i = nua_handle(session->stack->s_nua, session, TAG_END());
 			if(session->stack->s_nh_i == NULL) {
 				JANUS_LOG(LOG_WARN, "NUA Handle for INVITE still null??\n");
-				g_free(sdp);
-				sdp_parser_free(parser);
 				error_code = JANUS_SIP_ERROR_LIBSOFIA_ERROR;
 				g_snprintf(error_cause, 512, "Invalid NUA Handle");
 				goto error;
@@ -1668,7 +1623,6 @@
 				NUTAG_AUTOANSWER(0),
 				TAG_END());
 			g_free(sdp);
-			sdp_parser_free(parser);
 			session->callee = g_strdup(uri_text);
 			g_free(session->transaction);
 			session->transaction = msg->transaction ? g_strdup(msg->transaction) : NULL;
@@ -1716,9 +1670,14 @@
 				JANUS_LOG(LOG_ERR, "Can't accept the call: SDES-SRTP required, but caller didn't offer it\n");
 				error_code = JANUS_SIP_ERROR_TOO_STRICT;
 				g_snprintf(error_cause, 512, "Can't accept the call: SDES-SRTP required, but caller didn't offer it");
-				goto error;
-			}
-			answer_srtp = answer_srtp || session->media.has_srtp_remote;
+				/* Send a 488 back to the caller */
+				session->status = janus_sip_call_status_closing;
+				nua_respond(session->stack->s_nh_i, 488, sip_status_phrase(488), TAG_END());
+				g_free(session->callee);
+				session->callee = NULL;
+				goto error;
+			}
+			answer_srtp =  answer_srtp || session->media.has_srtp_remote;
 			/* Any SDP to handle? if not, something's wrong */
 			if(!msg->sdp) {
 				JANUS_LOG(LOG_ERR, "Missing SDP\n");
@@ -1729,19 +1688,11 @@
 			/* Accept a call from another peer */
 			JANUS_LOG(LOG_VERB, "We're accepting the call from %s\n", session->callee);
 			JANUS_LOG(LOG_VERB, "This is involving a negotiation (%s) as well:\n%s\n", msg->sdp_type, msg->sdp);
+			/* Clean up SRTP stuff from before first, in case it's still needed */
+			janus_sip_srtp_cleanup(session);
 			session->media.has_srtp_local = answer_srtp;
 			if(answer_srtp) {
 				JANUS_LOG(LOG_VERB, "Going to negotiate SDES-SRTP (%s)...\n", session->media.require_srtp ? "mandatory" : "optional");
-			}
-			/* Parse the SDP we got, manipulate some things, and generate a new one */
-			sdp_parser_t *parser = sdp_parse(session->stack->s_home, msg->sdp, strlen(msg->sdp), 0);
-			sdp_session_t *parsed_sdp = sdp_session(parser);
-			if(!parsed_sdp) {
-				JANUS_LOG(LOG_ERR, "Error parsing SDP");
-				sdp_parser_free(parser);
-				error_code = JANUS_SIP_ERROR_MISSING_SDP;
-				g_snprintf(error_cause, 512, "Error parsing SDP");
-				goto error;
 			}
 			/* Allocate RTP ports and merge them with the anonymized SDP */
 			if(strstr(msg->sdp, "m=audio")) {
@@ -1754,20 +1705,66 @@
 			}
 			if(janus_sip_allocate_local_ports(session) < 0) {
 				JANUS_LOG(LOG_ERR, "Could not allocate RTP/RTCP ports\n");
-				sdp_parser_free(parser);
 				error_code = JANUS_SIP_ERROR_IO_ERROR;
 				g_snprintf(error_cause, 512, "Could not allocate RTP/RTCP ports");
 				goto error;
 			}
-			char *sdp = janus_sip_sdp_manipulate(session, parsed_sdp);
-			if(sdp == NULL) {
-				JANUS_LOG(LOG_ERR, "Could not allocate RTP/RTCP ports\n");
-				sdp_parser_free(parser);
-				error_code = JANUS_SIP_ERROR_IO_ERROR;
-				g_snprintf(error_cause, 512, "Could not allocate RTP/RTCP ports");
-				goto error;
-			}
-			JANUS_LOG(LOG_VERB, "Prepared SDP for 200 OK:\n%s", sdp);
+			char *sdp = g_strdup(msg->sdp);
+			sdp = janus_string_replace(sdp, " UDP/TLS/", " ");
+			sdp = janus_string_replace(sdp, "RTP/SAVPF", "RTP/AVP");
+			sdp = janus_string_replace(sdp, "1.1.1.1", local_ip);
+			if(session->media.has_audio) {
+				JANUS_LOG(LOG_VERB, "Setting local audio port: %d\n", session->media.local_audio_rtp_port);
+				char mline[20];
+				g_snprintf(mline, 20, "m=audio %d", session->media.local_audio_rtp_port);
+				sdp = janus_string_replace(sdp, "m=audio 1", mline);
+				if(answer_srtp) {
+					char *crypto = NULL;
+					session->media.audio_srtp_suite_out = 80;
+					janus_sip_srtp_set_local(session, FALSE, &crypto);
+					/* FIXME 32? 80? Both? */
+					char cryptoline[100];
+					g_snprintf(cryptoline, 100, "a=crypto:1 AES_CM_128_HMAC_SHA1_80 inline:%s", crypto);
+					g_free(crypto);
+					/* Add to SDP with what is without doubt the ugliest hack in the world */
+					int pt = janus_get_opus_pt(sdp);
+					if(pt < 0) {
+						JANUS_LOG(LOG_WARN, "Couldn't add crypto for audio m-line, expect trouble...\n");
+					} else {
+						char replaceme[100];
+						g_snprintf(replaceme, 100, "\r\na=rtpmap:%d", pt);
+						char withthis[500];
+						g_snprintf(withthis, 500, "\r\n%s\r\na=rtpmap:%d", cryptoline, pt);
+						sdp = janus_string_replace(sdp, replaceme, withthis);
+					}
+				}
+			}
+			if(session->media.has_video) {
+				JANUS_LOG(LOG_VERB, "Setting local video port: %d\n", session->media.local_video_rtp_port);
+				char mline[20];
+				g_snprintf(mline, 20, "m=video %d", session->media.local_video_rtp_port);
+				sdp = janus_string_replace(sdp, "m=video 1", mline);
+				if(answer_srtp) {
+					char *crypto = NULL;
+					session->media.video_srtp_suite_out = 80;
+					janus_sip_srtp_set_local(session, TRUE, &crypto);
+					/* FIXME 32? 80? Both? */
+					char cryptoline[100];
+					g_snprintf(cryptoline, 100, "a=crypto:1 AES_CM_128_HMAC_SHA1_80 inline:%s", crypto);
+					g_free(crypto);
+					/* Add to SDP with what is without doubt the ugliest hack in the world */
+					int pt = janus_get_vp8_pt(sdp);
+					if(pt < 0) {
+						JANUS_LOG(LOG_WARN, "Couldn't add crypto for video m-line, expect trouble...\n");
+					} else {
+						char replaceme[100];
+						g_snprintf(replaceme, 100, "\r\na=rtpmap:%d", pt);
+						char withthis[500];
+						g_snprintf(withthis, 500, "\r\n%s\r\na=rtpmap:%d", cryptoline, pt);
+						sdp = janus_string_replace(sdp, replaceme, withthis);
+					}
+				}
+			}
 			/* Send 200 OK */
 			g_atomic_int_set(&session->hangingup, 0);
 			session->status = janus_sip_call_status_incall;
@@ -1780,7 +1777,6 @@
 				NUTAG_AUTOANSWER(0),
 				TAG_END());
 			g_free(sdp);
-			sdp_parser_free(parser);
 			/* Send an ack back */
 			result = json_object();
 			json_object_set_new(result, "event", json_string("accepted"));
@@ -2620,84 +2616,6 @@
 		}
 		m = m->m_next;
 	}
-}
-
-char *janus_sip_sdp_manipulate(janus_sip_session *session, sdp_session_t *sdp) {
-	if(!session || !session->stack || !sdp)
-		return NULL;
-	/* Placeholders for later */
-	sdp_attribute_t crypto_audio = {
-		.a_size = sizeof(sdp_attribute_t),
-		.a_name = "crypto",
-		.a_value = "audio"
-	};
-	sdp_attribute_t crypto_video = {
-		.a_size = sizeof(sdp_attribute_t),
-		.a_name = "crypto",
-		.a_value = "video"
-	};
-	/* Start replacing stuff */
-	if(sdp->sdp_connection && sdp->sdp_connection->c_address) {
-		sdp->sdp_connection->c_address = local_ip;
-	}
-	JANUS_LOG(LOG_WARN, "Setting protocol to %s\n", session->media.require_srtp ? "RTP/SAVP" : "RTP/AVP");
-	sdp_media_t *m = sdp->sdp_media;
-	while(m) {
-		m->m_proto = session->media.require_srtp ? sdp_proto_srtp : sdp_proto_rtp;
-		m->m_proto_name = session->media.require_srtp ? "RTP/SAVP" : "RTP/AVP";
-		if(m->m_type == sdp_media_audio) {
-			m->m_port = session->media.local_audio_rtp_port;
-			if(session->media.has_srtp_local) {
-				sdp_attribute_append(&m->m_attributes, &crypto_audio);
-			}
-		} else if(m->m_type == sdp_media_video) {
-			m->m_port = session->media.local_video_rtp_port;
-			if(session->media.has_srtp_local) {
-				sdp_attribute_append(&m->m_attributes, &crypto_video);
-			}
-		}
-		if(m->m_connections) {
-			sdp_connection_t *c = m->m_connections;
-			while(c) {
-				c->c_address = local_ip;
-				c = c->c_next;
-			}
-		}
-		m = m->m_next;
-	}
-	/* Generate a SDP string out of our changes */
-	char buf[2048];
-	sdp_printer_t *printer = sdp_print(session->stack->s_home, sdp, buf, 2048, 0);
-	if(!sdp_message(printer)) {
-		sdp_printer_free(printer);
-		return NULL;
-	}
-	sdp_printer_free(printer);
-	char *new_sdp = g_strdup(buf);
-	/* If any crypto placeholer was there, fix that */
-	if(session->media.has_srtp_local) {
-		if(session->media.has_audio) {
-			char *crypto = NULL;
-			session->media.audio_srtp_suite_out = 80;
-			janus_sip_srtp_set_local(session, FALSE, &crypto);
-			/* FIXME 32? 80? Both? */
-			char cryptoline[100];
-			g_snprintf(cryptoline, 100, "a=crypto:1 AES_CM_128_HMAC_SHA1_80 inline:%s", crypto);
-			g_free(crypto);
-			new_sdp = janus_string_replace(new_sdp, "a=crypto:audio", cryptoline);
-		}
-		if(session->media.has_video) {
-			char *crypto = NULL;
-			session->media.video_srtp_suite_out = 80;
-			janus_sip_srtp_set_local(session, TRUE, &crypto);
-			/* FIXME 32? 80? Both? */
-			char cryptoline[100];
-			g_snprintf(cryptoline, 100, "a=crypto:1 AES_CM_128_HMAC_SHA1_80 inline:%s", crypto);
-			g_free(crypto);
-			new_sdp = janus_string_replace(new_sdp, "a=crypto:video", cryptoline);
-		}
-	}
-	return new_sdp;
 }
 
 /* Bind local RTP/RTCP sockets */
